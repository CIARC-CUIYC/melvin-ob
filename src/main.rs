--- conflicted
+++ resolved
@@ -108,15 +108,11 @@
 
     let mut max_orbit_prediction_secs = 60000;
 
-<<<<<<< HEAD
     'outer: loop {
         let coverage_bitmap = camera_controller.clone_coverage_bitmap().await;
         if coverage_bitmap.all() {
             break;
         }
-=======
-    'outer: while !camera_controller.bitmap_ref().data.all() {
->>>>>>> 5406dd70
         fcont.update_observation().await;
         console_endpoint.send_downstream(melvin_messages::DownstreamContent::Telemetry(melvin_messages::Telemetry {
             timestamp: Utc::now().timestamp_millis(),
@@ -133,15 +129,11 @@
         }));
 
         fcont
-            .rotate_vel(rand::rng().random_range(-60.0..60.0), ACCEL_FACTOR)
+            .rotate_vel(rand::rng().random_range(-169.0..169.0), ACCEL_FACTOR)
             .await;
         let mut orbit_coverage = Bitmap::from_map_size();
         calculate_orbit_coverage_map(&fcont, &mut orbit_coverage, max_orbit_prediction_secs);
-<<<<<<< HEAD
         orbit_coverage.data &= !coverage_bitmap.clone(); // this checks if there are any possible, unphotographed regions on the current orbit
-=======
-        orbit_coverage.data &= !camera_controller.bitmap_ref().data.clone(); // this checks if there are any possible, unphotographed regions on the current orbit
->>>>>>> 5406dd70
 
         println!(
             "[LOG] Total Orbit Possible Coverage Gain: {:.2}",
@@ -149,13 +141,8 @@
         );
 
         while orbit_coverage.data.any() {
-<<<<<<< HEAD
             let covered_perc = coverage_bitmap.count_ones() as f32
                 / coverage_bitmap.len() as f32;
-=======
-            let covered_perc = camera_controller.bitmap_ref().data.count_ones() as f32
-                / camera_controller.bitmap_ref().data.len() as f32;
->>>>>>> 5406dd70
             println!("[INFO] Global Coverage percentage: {:.5}", covered_perc);
             let mut adaptable_tolerance = 5;
             fcont.update_observation().await;
@@ -301,12 +288,8 @@
             return time_del;
         }
         current_calculation_time_delta += TimeDelta::seconds(1);
-<<<<<<< HEAD
-        current_pos = cont.pos_in_time_delta(current_calculation_time_delta).wrap_around_map();
-=======
         current_pos = cont.pos_in_dt(current_calculation_time_delta);
         current_pos.wrap_around_map();
->>>>>>> 5406dd70
     }
     println!("[WARN] No possible image time found!");
     PinnedTimeDelay::new(TimeDelta::seconds(-100))
@@ -316,12 +299,8 @@
     println!("[INFO] Calculating Orbit Coverage!");
     let mut dt = 0; // TODO: should be higher than 0 to account for spent time during calculation
     loop {
-<<<<<<< HEAD
-        let mut next_pos = cont.pos_in_time_delta(TimeDelta::seconds(dt)).wrap_around_map();
-=======
         let mut next_pos = cont.pos_in_dt(TimeDelta::seconds(dt));
         next_pos.wrap_around_map();
->>>>>>> 5406dd70
         if dt > max_dt {
             println!(
                 "[LOG] Coverage Percentage of current Orbit: {}",
