--- conflicted
+++ resolved
@@ -1,73 +1,46 @@
 mod flight_control;
 mod http_handler;
 
-<<<<<<< HEAD
 use chrono::{DateTime, Utc, TimeDelta};
-use crate::flight_control::camera_controller::Bitmap;
-=======
-use crate::flight_control::camera_controller::Bitmap;
+use crate::flight_control::camera_controller::{Bitmap, CameraController};
 use crate::flight_control::camera_state::CameraAngle;
 use crate::flight_control::common::Vec2D;
->>>>>>> b5605cf3
 use crate::flight_control::flight_computer::FlightComputer;
 use crate::flight_control::flight_state::FlightState;
 use crate::http_handler::http_request::request_common::NoBodyHTTPRequestType;
 use crate::http_handler::http_request::reset_get::ResetRequest;
-use chrono::{DateTime, TimeDelta, Utc};
 
 #[tokio::main]
 async fn main() {
     // TODO: read image, read already_covered_map from file
-<<<<<<< HEAD
-    const MAP_SIZE_X: usize = 21600;
-    const MAP_SIZE_Y: usize = 10800;
+    //const MAP_SIZE_X: usize = 21600;
+    //const MAP_SIZE_Y: usize = 10800;
     const FUEL_RESET_THRESHOLD: f32 = 20.0;
 
-    let already_covered_map = Bitmap::new(MAP_SIZE_X, MAP_SIZE_Y);
+    let camera_controller = CameraController::new();
+    let already_covered_map = camera_controller.map_ref();
     let http_handler = http_handler::http_client::HTTPClient::new("http://localhost:33000");
     ResetRequest {}.send_request(&http_handler).await.unwrap();
     let mut controller = FlightComputer::new(&http_handler).await;
 
     let mut max_orbit_prediction_secs = 20000;
-    
 
-    'outer: while !already_covered_map.data.all() {
+
+    'outer: while !already_covered_map.all() {
         controller.update_observation().await;
-        println!("Global Coverage percentage: {:.2}", already_covered_map.data.count_ones() as f64 / already_covered_map.size() as f64);
-        let mut possible_orbit_coverage_map = Bitmap::new(MAP_SIZE_X, MAP_SIZE_Y);
+        println!("Global Coverage percentage: {:.2}", already_covered_map.count_ones() as f64 / already_covered_map.len() as f64);
+        let mut possible_orbit_coverage_map = Bitmap::from_mapsize();
         calculate_orbit_coverage_map(&controller, &mut possible_orbit_coverage_map, max_orbit_prediction_secs);
-=======
-    let already_covered_map = Bitmap::new();
-    let http_handler = http_handler::http_client::HTTPClient::new("http://localhost:33000");
-    ResetRequest {}.send_request(&http_handler).await.unwrap();
-    let mut controller = FlightComputer::new(&http_handler).await;
-    let mut reset_flag = false;
-
-    while !already_covered_map.data.all() {
-        println!(
-            "Global Coverage percentage: {:.2}",
-            already_covered_map.data.count_ones() as f64 / already_covered_map.size() as f64
-        );
-        let mut possible_orbit_coverage_map = Bitmap::new();
-        calculate_orbit_coverage_map(&controller, &mut possible_orbit_coverage_map);
->>>>>>> b5605cf3
-
         possible_orbit_coverage_map
             .data
-            .difference(&already_covered_map.data); // this checks if there are any possible, unphotographed regions on the current orbit
+            .difference(already_covered_map); // this checks if there are any possible, unphotographed regions on the current orbit
         println!(
             "Total Orbit Possible Coverage Gain: {:.2}",
             possible_orbit_coverage_map.data.count_ones() as f64
                 / possible_orbit_coverage_map.size() as f64
         );
         while !possible_orbit_coverage_map.data.none() {
-<<<<<<< HEAD
             let next_image_time = calculate_next_image_time(&possible_orbit_coverage_map, TimeDelta::seconds(210));
-
-=======
-            let next_image_time =
-                calculate_next_image_time(&possible_orbit_coverage_map, TimeDelta::seconds(210));
->>>>>>> b5605cf3
             // if next image time is more than 6 minutes ahead -> switch to charge
             if (next_image_time - Utc::now()).ge(&TimeDelta::seconds(370)) {
                 controller.set_state(FlightState::Charge).await;
@@ -96,10 +69,8 @@
 
             // TODO: shoot image here and set region to photographed
             possible_orbit_coverage_map.region_captured(
-                Vec2D {
-                    x: controller.get_current_pos().x() as f32,
-                    y: controller.get_current_pos().y() as f32,
-                },
+                Vec2D::new(controller.get_current_pos().x() as f32,
+                           controller.get_current_pos().y() as f32),
                 CameraAngle::Wide,
             );
         }
@@ -121,7 +92,6 @@
 
 fn calculate_orbit_coverage_map(cont: &FlightComputer, map: &mut Bitmap, max_dt: i64) {
     println!("Calculating Orbit Coverage!");
-<<<<<<< HEAD
     let mut dt = 0; // TODO: should be higher than 0 to account for spent time during calculation
     loop {
         let next_pos = cont.pos_in_time_delta(TimeDelta::seconds(dt));
@@ -129,20 +99,7 @@
             println!("Coverage Percentage of current Orbit: {}", map.data.count_ones() as f64 / map.size() as f64);
             break;
         }
-        map.region_captured(next_pos.x() as isize, next_pos.y() as isize, CameraAngle::Wide);
-=======
-    let mut dt: i64 = 0; // TODO: should be higher than 0 to account for spent time during calculation
-    loop {
-        let next_pos = cont.pos_in_time_delta(TimeDelta::seconds(dt));
-        if dt > 20000 {
-            println!(
-                "Coverage Percentage of current Orbit: {}",
-                map.data.count_ones() as f64 / map.size() as f64
-            );
-            break;
-        }
-        map.region_captured(Vec2D { x: next_pos.x() as f32, y: next_pos.y() as f32 }, CameraAngle::Wide);
->>>>>>> b5605cf3
+        map.region_captured(Vec2D::new(next_pos.x() as f32, next_pos.y() as f32), CameraAngle::Wide);
         dt += 1;
     }
     println!("Done Calculating Orbit Coverage!");
