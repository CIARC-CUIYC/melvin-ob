#![allow(dead_code)]
#![warn(clippy::shadow_reuse, clippy::shadow_same, clippy::builtin_type_shadow)]
mod console_communication;
mod flight_control;
mod http_handler;
mod keychain;
mod logger;
mod mode_control;

use crate::flight_control::beacon_controller::BeaconController;
use crate::flight_control::{
    camera_state::CameraAngle,
    flight_computer::FlightComputer,
    flight_state::FlightState,
    orbit::{ClosedOrbit, OrbitBase, OrbitCharacteristics, OrbitUsabilityError},
    supervisor::Supervisor,
};
use crate::keychain::{Keychain, KeychainWithOrbit};
use crate::mode_control::{
    base_mode::BaseMode,
    mode::{global_mode::GlobalMode, in_orbit_mode::InOrbitMode},
    mode_context::ModeContext,
    signal::OpExitSignal,
};
use chrono::TimeDelta;
use fixed::types::I32F32;
use std::{env, sync::Arc, time::Duration};

const DT_MIN: TimeDelta = TimeDelta::seconds(5);
const DT_0: TimeDelta = TimeDelta::seconds(0);
const DT_0_STD: Duration = Duration::from_secs(0);
const DETUMBLE_TOL: TimeDelta = DT_MIN;

const STATIC_ORBIT_VEL: (I32F32, I32F32) = (I32F32::lit("6.40"), I32F32::lit("7.40"));
const CONST_ANGLE: CameraAngle = CameraAngle::Narrow;

#[tokio::main(flavor = "multi_thread", worker_threads = 4)]
async fn main() {
    let base_url_var = env::var("DRS_BASE_URL");
    let base_url = base_url_var.as_ref().map_or("http://localhost:33000", |v| v.as_str());
    let context = Arc::new(init(base_url).await);

    let mut global_mode: Box<dyn GlobalMode> = Box::new(InOrbitMode::new(BaseMode::MappingMode));
    loop {
        let phase = context.o_ch_clone().await.mode_switches();
        info!("Starting phase {phase} in {}!", global_mode.type_name());
        match global_mode.init_mode(Arc::clone(&context)).await {
            OpExitSignal::ReInit(mode) => {
                global_mode = mode;
                continue;
            }
            OpExitSignal::Continue => (),
        };
        match global_mode.exec_task_queue(Arc::clone(&context)).await {
            OpExitSignal::ReInit(mode) => {
                global_mode = mode;
                continue;
            }
            OpExitSignal::Continue => {
                global_mode = global_mode.exit_mode(Arc::clone(&context)).await;
                continue;
            }
        }
    }
    // drop(console_messenger);
}

#[allow(clippy::cast_precision_loss)]
async fn init(url: &str) -> ModeContext {
    let init_k = Keychain::new(url).await;
    init_k.f_cont().write().await.reset().await;
    let init_k_f_cont_clone = init_k.f_cont();
    let (supervisor, obj_rx, beac_rx) = {
        let (sv, rx_obj, rx_beac) = Supervisor::new(init_k_f_cont_clone);
        (Arc::new(sv), rx_obj, rx_beac)
    };
    let beac_cont = Arc::new(BeaconController::new(beac_rx));
    let supervisor_clone = Arc::clone(&supervisor);
    tokio::spawn(async move {
        supervisor_clone.run_obs_obj_mon().await;
    });
    let supervisor_clone_clone = Arc::clone(&supervisor);
    tokio::spawn(async move {
        supervisor_clone_clone.run_announcement_hub().await;
    });
    let beac_cont_clone = Arc::clone(&beac_cont);
    let handler = Arc::clone(&init_k.client());
    tokio::spawn(async move {
        beac_cont_clone.run(handler).await;
    });

    tokio::time::sleep(DT_MIN.to_std().unwrap()).await;

    let c_orbit: ClosedOrbit = {
        let f_cont_lock = init_k.f_cont();
        FlightComputer::set_state_wait(init_k.f_cont(), FlightState::Acquisition).await;
        FlightComputer::set_vel_wait(init_k.f_cont(), STATIC_ORBIT_VEL.into(), false).await;
        FlightComputer::set_angle_wait(init_k.f_cont(), CONST_ANGLE).await;
        let f_cont = f_cont_lock.read().await;
        ClosedOrbit::new(OrbitBase::new(&f_cont), CameraAngle::Wide).unwrap_or_else(|e| match e {
            OrbitUsabilityError::OrbitNotClosed => fatal!("Static orbit is not closed"),
            OrbitUsabilityError::OrbitNotEnoughOverlap => {
                fatal!("Static orbit is not overlapping enough")
            }
        })
    };

    supervisor.reset_pos_mon().notify_one();

    let orbit_char = OrbitCharacteristics::new(&c_orbit, &init_k.f_cont()).await;
    ModeContext::new(
        KeychainWithOrbit::new(init_k, c_orbit),
        orbit_char,
        obj_rx,
        supervisor,
<<<<<<< HEAD
        beac_cont,
=======
>>>>>>> e5cddc48
    )
}
// TODO: translate this into state
/*
async fn handle_orbit_escape(
    mode: GlobalMode,
    vel_change: &VelocityChangeTask,
    k: &Arc<KeychainWithOrbit>,
) -> GlobalMode {
    if let GlobalMode::ZonedObjectivePrepMode(obj) = mode.clone() {
        let burn = vel_change.burn();
        FlightComputer::execute_burn(k.f_cont(), vel_change.burn()).await;
        let exp_pos = burn.sequence_pos().last().unwrap();
        let current_pos = k.f_cont().read().await.current_pos();
        let diff = *exp_pos - current_pos;
        let detumble_time_delta = TimeDelta::seconds(burn.detumble_dt() as i64);
        let detumble_dt = PinnedTimeDelay::new(detumble_time_delta - DETUMBLE_TOL);
        log!("Orbit Escape done! Expected position {exp_pos}, Actual Position {current_pos}, Diff {diff}");
        // TODO: here we shouldn't use objective.get_imaging_points but something already created,
        let (vel, dev) =
            FlightComputer::evaluate_burn(k.f_cont(), burn, obj.get_imaging_points()[0]).await;
        TaskController::calculate_orbit_correction_burn(vel, dev, detumble_dt);
        GlobalMode::ZonedObjectiveRetrievalMode(obj)
    } else {
        error!("Orbit escape change requested, global mode illegal. Skipping velocity change!"
        );
        GlobalMode::MappingMode
    }
}
 */<|MERGE_RESOLUTION|>--- conflicted
+++ resolved
@@ -74,7 +74,10 @@
         let (sv, rx_obj, rx_beac) = Supervisor::new(init_k_f_cont_clone);
         (Arc::new(sv), rx_obj, rx_beac)
     };
-    let beac_cont = Arc::new(BeaconController::new(beac_rx));
+    let (beac_cont, beac_rx) = {
+        let res = BeaconController::new(beac_rx);
+        (Arc::new(res.0), res.1)
+    };
     let supervisor_clone = Arc::clone(&supervisor);
     tokio::spawn(async move {
         supervisor_clone.run_obs_obj_mon().await;
@@ -112,38 +115,8 @@
         KeychainWithOrbit::new(init_k, c_orbit),
         orbit_char,
         obj_rx,
+        beac_rx,
         supervisor,
-<<<<<<< HEAD
         beac_cont,
-=======
->>>>>>> e5cddc48
     )
-}
-// TODO: translate this into state
-/*
-async fn handle_orbit_escape(
-    mode: GlobalMode,
-    vel_change: &VelocityChangeTask,
-    k: &Arc<KeychainWithOrbit>,
-) -> GlobalMode {
-    if let GlobalMode::ZonedObjectivePrepMode(obj) = mode.clone() {
-        let burn = vel_change.burn();
-        FlightComputer::execute_burn(k.f_cont(), vel_change.burn()).await;
-        let exp_pos = burn.sequence_pos().last().unwrap();
-        let current_pos = k.f_cont().read().await.current_pos();
-        let diff = *exp_pos - current_pos;
-        let detumble_time_delta = TimeDelta::seconds(burn.detumble_dt() as i64);
-        let detumble_dt = PinnedTimeDelay::new(detumble_time_delta - DETUMBLE_TOL);
-        log!("Orbit Escape done! Expected position {exp_pos}, Actual Position {current_pos}, Diff {diff}");
-        // TODO: here we shouldn't use objective.get_imaging_points but something already created,
-        let (vel, dev) =
-            FlightComputer::evaluate_burn(k.f_cont(), burn, obj.get_imaging_points()[0]).await;
-        TaskController::calculate_orbit_correction_burn(vel, dev, detumble_dt);
-        GlobalMode::ZonedObjectiveRetrievalMode(obj)
-    } else {
-        error!("Orbit escape change requested, global mode illegal. Skipping velocity change!"
-        );
-        GlobalMode::MappingMode
-    }
-}
- */+}