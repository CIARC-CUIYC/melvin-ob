use crate::flight_control::{
    camera_state::CameraAngle,
    flight_computer::FlightComputer,
    flight_state::FlightState,
    orbit::IndexedOrbitPosition,
    task::{switch_state_task::SwitchStateTask, TaskController},
};
use crate::{fatal, info, log, warn};

use crate::flight_control::task::end_condition::EndCondition;
use crate::mode_control::base_mode::TaskEndSignal::{Join, Timestamp};
use crate::mode_control::mode_context::ModeContext;
use chrono::{DateTime, TimeDelta, Utc};
use std::{future::Future, pin::Pin, sync::Arc, time::Duration};
use strum_macros::Display;
use tokio::{sync::oneshot, task::JoinHandle, time::Instant};
use tokio_util::sync::CancellationToken;

pub(crate) enum TaskEndSignal {
    Timestamp(DateTime<Utc>),
    Join(JoinHandle<()>),
}

#[derive(Debug)]
pub enum PeriodicImagingEndSignal {
    KillNow,
    KillLastImage,
}

#[derive(Display, Clone)]
pub enum BaseMode {
    MappingMode,
    BeaconObjectiveScanningMode,
}

pub enum BaseWaitExitSignal {
    Continue,
    ReturnAllDone,
    ReturnSomeLeft,
}

impl BaseMode {
    const DT_0_STD: Duration = Duration::from_secs(0);
    const MAX_MSG_DT: TimeDelta = TimeDelta::milliseconds(300);
    const DEF_MAPPING_ANGLE: CameraAngle = CameraAngle::Narrow;
    const BO_MSG_COMM_PROLONG_STD: Duration = Duration::from_secs(60);
    const BO_MSG_COMM_PROLONG: TimeDelta = TimeDelta::seconds(60);
    const MIN_COMM_DT: Duration = Duration::from_secs(60);
    const MAX_COMM_INTERVAL: Duration = Duration::from_secs(500);
    const MAX_COMM_PROLONG_RESCHEDULE: TimeDelta = TimeDelta::seconds(2);
    const BEACON_OBJ_RETURN_MIN_DELAY: TimeDelta = TimeDelta::minutes(10);

    #[allow(clippy::cast_possible_wrap)]
    pub async fn exec_map(context: Arc<ModeContext>, end: TaskEndSignal, c_tok: CancellationToken) {
        let end_t = {
            match end {
                Timestamp(dt) => dt,
                Join(_) => Utc::now() + TimeDelta::seconds(10000),
            }
        };
        let o_ch_clone = context.o_ch_clone().await;
        let acq_phase = {
            let f_cont_lock = Arc::clone(&context.k().f_cont());
            let (tx, rx) = oneshot::channel();
            let i_start = o_ch_clone.i_entry().new_from_pos(f_cont_lock.read().await.current_pos());
            let k_clone = Arc::clone(context.k());
            let img_dt = o_ch_clone.img_dt();
            let handle = tokio::spawn(async move {
                FlightComputer::set_angle_wait(Arc::clone(&f_cont_lock), Self::DEF_MAPPING_ANGLE)
                    .await;
                k_clone
                    .c_cont()
                    .execute_acquisition_cycle(
                        f_cont_lock,
                        k_clone.con(),
                        (end_t, rx),
                        img_dt,
                        i_start.index(),
                    )
                    .await
            });
            (handle, tx)
        };

        let ranges = {
            if let Join(join_handle) = end {
                tokio::pin!(join_handle);
                tokio::select! {
                    () = c_tok.cancelled() => {
                        let sig = PeriodicImagingEndSignal::KillNow;
                        acq_phase.1.send(sig).expect("[FATAL] Receiver hung up!");
                        join_handle.abort();
                        acq_phase.0.await.ok().unwrap_or(vec![(0, 0)])
                    },
                    _ = &mut join_handle => {
                        let sig = PeriodicImagingEndSignal::KillLastImage;
                        acq_phase.1.send(sig).expect("[FATAL] Receiver hung up!");
                        acq_phase.0.await.ok().unwrap_or(vec![(0, 0)])
                    }
                }
            } else {
                let img_fut = acq_phase.0;
                tokio::pin!(img_fut);
                tokio::select! {
                    () = c_tok.cancelled() => {
                        let sig = PeriodicImagingEndSignal::KillNow;
                        acq_phase.1.send(sig).expect("[FATAL] Receiver hung up!");
                        img_fut.await.ok().unwrap_or(vec![(0, 0)])
                    }
                    res = &mut img_fut => {
                        res.ok().unwrap_or(vec![(0, 0)])
                    }
                }
            }
        };
        let fixed_ranges =
            IndexedOrbitPosition::map_ranges(&ranges, o_ch_clone.i_entry().period() as isize);
        let and = if let Some(r) = ranges.get(1) {
            format!(" and {} - {}", r.0, r.1)
        } else {
            String::new()
        };
        log!("Marking done: {} - {}{and}", ranges[0].0, ranges[0].1);
        let k_loc = Arc::clone(context.k());
        tokio::spawn(async move {
            let c_orbit_lock = k_loc.c_orbit();
            let mut c_orbit = c_orbit_lock.write().await;
            for (start, end) in &fixed_ranges {
                if start != end {
                    c_orbit.mark_done(*start, *end);
                }
            }
        });
    }

    async fn exec_comms(context: Arc<ModeContext>, due: TaskEndSignal, c_tok: CancellationToken) {
        let mut event_rx = context.super_v().subscribe_event_hub();
        let due_t = {
            if let Timestamp(t) = due {
                Some(t)
            } else {
                None
            }
        };

        let mut fut: Pin<Box<dyn Future<Output = ()> + Send>> = match due {
            Timestamp(t) => {
                let due_secs = (t - Utc::now()).to_std().unwrap_or(Self::DT_0_STD);
                Box::pin(tokio::time::sleep_until(Instant::now() + due_secs))
            }
            Join(join_handle) => Box::pin(async { join_handle.await.ok().unwrap() }),
        };

        let start = Utc::now();
        info!("Starting Comms Listener.");
        loop {
            tokio::select! {
                // Wait for a message
                Ok(msg) = event_rx.recv() => {
<<<<<<< HEAD
                    let f_cont = context.k().f_cont();
                    let prolong = context.beac_cont().scan_active_beacons(msg, due_t, f_cont).await;

                    if prolong {
                    fut = Box::pin(tokio::time::sleep_until(
                        Instant::now() + Self::BO_MSG_COMM_PROLONG_STD,
                    ));
=======
                    let (t, val) = msg;
                    if let Some((id, d_noisy)) = extract_id_and_d(val.as_str()) {
                        let (pos, res_batt) = {
                            let f_cont = context.k().f_cont();
                            let lock = f_cont.read().await;
                            (lock.current_pos(), lock.batt_in_dt(Self::BO_MSG_COMM_PROLONG))
                        };
                        let msg_delay = Utc::now() - t;
                        let meas = BeaconMeas::new(id, pos, d_noisy, msg_delay);
                        obj!("Received BO measurement at {pos} for ID {id} with distance {d_noisy}.");
                        if let Some(obj) = b_o.lock().await.get_mut(&id) {
                            obj!("Updating BO {id} and prolonging!");
                            obj.append_measurement(meas);
                            let new_end = Utc::now() + Self::BO_MSG_COMM_PROLONG;
                            if let Some(t) = due_t {
                                let prolong_cond = new_end > t || obj_length == 1;
                                if prolong_cond && res_batt > TaskController::MIN_BATTERY_THRESHOLD {
                                    // TODO: here we should set a prolong flag and on returning maybe reschedule if its an early/late return
                                    fut = Box::pin(tokio::time::sleep_until(Instant::now() + Self::BO_MSG_COMM_PROLONG_STD));
                                }
                            }
                        } else {
                            warn!("Unknown BO ID {id}. Ignoring!");
>>>>>>> e5cddc48
                        }
                }
                // If the timeout expires, exit
                () = &mut fut => {
                    log!("Comms Deadline reached after {}s. Stopping listener.",
                    (Utc::now() - start).num_seconds());
                    break;
                },
                // If the task gets cancelled exit with the updated beacon vector
                () = c_tok.cancelled() => {
                    log!("Comms Listener cancelled. Stopping listener.");
                    break;
                }
            }
        }
    }

    pub async fn handle_sched_preconditions(&self, context: Arc<ModeContext>) -> DateTime<Utc> {
        match self {
<<<<<<< HEAD
            BaseMode::MappingMode => Utc::now(),
            BaseMode::BeaconObjectiveScanningMode => {
=======
            BaseMode::MappingMode => FlightComputer::escape_if_comms(context.k().f_cont()).await,
            BaseMode::BeaconObjectiveScanningMode(_) => {
>>>>>>> e5cddc48
                FlightComputer::get_to_comms(context.k().f_cont()).await
            }
        }
    }

    pub async fn get_schedule_handle(
        &self,
        context: Arc<ModeContext>,
        c_tok: CancellationToken,
        comms_end: DateTime<Utc>,
        end: Option<EndCondition>,
    ) -> JoinHandle<()> {
        let k = Arc::clone(context.k());
        let o_ch = context.o_ch_clone().await;
        let j_handle = match self {
            BaseMode::MappingMode => tokio::spawn(TaskController::sched_opt_orbit(
                k.t_cont(),
                k.c_orbit(),
                k.f_cont(),
                o_ch.i_entry(),
                end,
            )),
            BaseMode::BeaconObjectiveScanningMode => {
                let last_obj_end =
                    context.beac_cont().last_active_beac_end().await.unwrap_or(Utc::now())
                        + Self::BEACON_OBJ_RETURN_MIN_DELAY;
                tokio::spawn(TaskController::sched_opt_orbit_w_comms(
                    k.t_cont(),
                    k.c_orbit(),
                    k.f_cont(),
                    o_ch.i_entry(),
                    last_obj_end,
                    comms_end,
                    end,
                ))
            }
        };
        let state = context.k().f_cont().read().await.state();
        if state == FlightState::Acquisition {
            tokio::spawn(BaseMode::exec_map(context, Join(j_handle), c_tok))
        } else if state == FlightState::Comms {
            match self {
                BaseMode::MappingMode => fatal!("Illegal state ({state})!"),
                BaseMode::BeaconObjectiveScanningMode => {
                    tokio::spawn(BaseMode::exec_comms(context, Join(j_handle), c_tok))
                }
            }
        } else {
            tokio::spawn(async { j_handle.await.ok().unwrap() })
        }
    }

    pub async fn get_wait(
        &self,
        context: Arc<ModeContext>,
        due: DateTime<Utc>,
        c_tok: CancellationToken,
    ) -> JoinHandle<BaseWaitExitSignal> {
        let (current_state, _) = {
            let f_cont = context.k().f_cont();
            let lock = f_cont.read().await;
            (lock.state(), lock.client())
        };
        let c_tok_clone = c_tok.clone();
        let def = Box::pin(async move {
            let sleep = (due - Utc::now()).to_std().unwrap_or(Self::DT_0_STD);
            tokio::time::timeout(sleep, c_tok_clone.cancelled()).await.ok().unwrap_or(());
            BaseWaitExitSignal::Continue
        });
        let task_fut: Pin<Box<dyn Future<Output = BaseWaitExitSignal> + Send>> = match current_state
        {
            FlightState::Acquisition => Box::pin(async move {
                Self::exec_map(context, Timestamp(due), c_tok).await;
                BaseWaitExitSignal::Continue
            }),
            FlightState::Charge => match self {
                BaseMode::MappingMode => def,
                BaseMode::BeaconObjectiveScanningMode => Box::pin(async move {
                    let signal = context.beac_cont().check_exit_signal().await;
                    signal
                }),
            },

            FlightState::Comms => {
                if let Self::BeaconObjectiveScanningMode = self {
                    Box::pin(async move {
                        let signal = context.beac_cont().check_exit_signal().await;
                        signal
                    })
                } else {
                    warn!("No known Beacon Objectives. Waiting!");
                    def
                }
            }
            _ => {
                fatal!("Illegal state ({current_state})!")
            }
        };
        tokio::spawn(task_fut)
    }

    pub async fn get_task(&self, context: Arc<ModeContext>, task: SwitchStateTask) {
        match task.target_state() {
            FlightState::Acquisition => {
                FlightComputer::set_state_wait(context.k().f_cont(), FlightState::Acquisition)
                    .await;
            }
            FlightState::Charge => {
                let join_handle = async {
                    FlightComputer::set_state_wait(context.k().f_cont(), FlightState::Charge).await;
                };
                let k_clone = Arc::clone(context.k());
                tokio::spawn(async move {
                    k_clone.c_cont().create_full_snapshot().await.expect("Export failed!");
                });
                join_handle.await;
            }
            FlightState::Comms => match self {
                BaseMode::MappingMode => {
                    fatal!("Illegal target state!")
                }
                BaseMode::BeaconObjectiveScanningMode => {
                    FlightComputer::set_state_wait(context.k().f_cont(), FlightState::Comms).await;
                }
            },
            _ => fatal!("Illegal target state!"),
        }
    }

    pub(crate) async fn handle_b_o(&self) -> Option<Self> {
        match self {
            BaseMode::MappingMode => Some(BaseMode::BeaconObjectiveScanningMode),
            BaseMode::BeaconObjectiveScanningMode => None,
        }
    }

    pub(crate) async fn exit_base(&self, context: Arc<ModeContext>) -> BaseMode {
        match self {
            BaseMode::MappingMode => BaseMode::MappingMode,
            BaseMode::BeaconObjectiveScanningMode => {
                let signal = context.beac_cont().check_exit_signal().await;
                if let BaseWaitExitSignal::ReturnAllDone = signal {
                    return BaseMode::MappingMode;
                }

                self.clone()
            }
        }
    }
}<|MERGE_RESOLUTION|>--- conflicted
+++ resolved
@@ -3,9 +3,9 @@
     flight_computer::FlightComputer,
     flight_state::FlightState,
     orbit::IndexedOrbitPosition,
-    task::{switch_state_task::SwitchStateTask, TaskController},
+    task::{TaskController, switch_state_task::SwitchStateTask},
 };
-use crate::{fatal, info, log, warn};
+use crate::{error, fatal, info, log};
 
 use crate::flight_control::task::end_condition::EndCondition;
 use crate::mode_control::base_mode::TaskEndSignal::{Join, Timestamp};
@@ -15,6 +15,8 @@
 use strum_macros::Display;
 use tokio::{sync::oneshot, task::JoinHandle, time::Instant};
 use tokio_util::sync::CancellationToken;
+use crate::flight_control::beacon_controller::BeaconControllerState;
+use crate::mode_control::signal::BaseWaitExitSignal;
 
 pub(crate) enum TaskEndSignal {
     Timestamp(DateTime<Utc>),
@@ -31,12 +33,6 @@
 pub enum BaseMode {
     MappingMode,
     BeaconObjectiveScanningMode,
-}
-
-pub enum BaseWaitExitSignal {
-    Continue,
-    ReturnAllDone,
-    ReturnSomeLeft,
 }
 
 impl BaseMode {
@@ -135,13 +131,7 @@
 
     async fn exec_comms(context: Arc<ModeContext>, due: TaskEndSignal, c_tok: CancellationToken) {
         let mut event_rx = context.super_v().subscribe_event_hub();
-        let due_t = {
-            if let Timestamp(t) = due {
-                Some(t)
-            } else {
-                None
-            }
-        };
+        let due_t = { if let Timestamp(t) = due { Some(t) } else { None } };
 
         let mut fut: Pin<Box<dyn Future<Output = ()> + Send>> = match due {
             Timestamp(t) => {
@@ -157,39 +147,13 @@
             tokio::select! {
                 // Wait for a message
                 Ok(msg) = event_rx.recv() => {
-<<<<<<< HEAD
                     let f_cont = context.k().f_cont();
-                    let prolong = context.beac_cont().scan_active_beacons(msg, due_t, f_cont).await;
+                    let prolong = context.beac_cont().handle_poss_bo_ping(msg, due_t, f_cont).await;
 
                     if prolong {
                     fut = Box::pin(tokio::time::sleep_until(
                         Instant::now() + Self::BO_MSG_COMM_PROLONG_STD,
                     ));
-=======
-                    let (t, val) = msg;
-                    if let Some((id, d_noisy)) = extract_id_and_d(val.as_str()) {
-                        let (pos, res_batt) = {
-                            let f_cont = context.k().f_cont();
-                            let lock = f_cont.read().await;
-                            (lock.current_pos(), lock.batt_in_dt(Self::BO_MSG_COMM_PROLONG))
-                        };
-                        let msg_delay = Utc::now() - t;
-                        let meas = BeaconMeas::new(id, pos, d_noisy, msg_delay);
-                        obj!("Received BO measurement at {pos} for ID {id} with distance {d_noisy}.");
-                        if let Some(obj) = b_o.lock().await.get_mut(&id) {
-                            obj!("Updating BO {id} and prolonging!");
-                            obj.append_measurement(meas);
-                            let new_end = Utc::now() + Self::BO_MSG_COMM_PROLONG;
-                            if let Some(t) = due_t {
-                                let prolong_cond = new_end > t || obj_length == 1;
-                                if prolong_cond && res_batt > TaskController::MIN_BATTERY_THRESHOLD {
-                                    // TODO: here we should set a prolong flag and on returning maybe reschedule if its an early/late return
-                                    fut = Box::pin(tokio::time::sleep_until(Instant::now() + Self::BO_MSG_COMM_PROLONG_STD));
-                                }
-                            }
-                        } else {
-                            warn!("Unknown BO ID {id}. Ignoring!");
->>>>>>> e5cddc48
                         }
                 }
                 // If the timeout expires, exit
@@ -209,13 +173,8 @@
 
     pub async fn handle_sched_preconditions(&self, context: Arc<ModeContext>) -> DateTime<Utc> {
         match self {
-<<<<<<< HEAD
-            BaseMode::MappingMode => Utc::now(),
+            BaseMode::MappingMode => FlightComputer::escape_if_comms(context.k().f_cont()).await,
             BaseMode::BeaconObjectiveScanningMode => {
-=======
-            BaseMode::MappingMode => FlightComputer::escape_if_comms(context.k().f_cont()).await,
-            BaseMode::BeaconObjectiveScanningMode(_) => {
->>>>>>> e5cddc48
                 FlightComputer::get_to_comms(context.k().f_cont()).await
             }
         }
@@ -287,26 +246,24 @@
         });
         let task_fut: Pin<Box<dyn Future<Output = BaseWaitExitSignal> + Send>> = match current_state
         {
+            FlightState::Charge => def,
             FlightState::Acquisition => Box::pin(async move {
                 Self::exec_map(context, Timestamp(due), c_tok).await;
                 BaseWaitExitSignal::Continue
             }),
-            FlightState::Charge => match self {
-                BaseMode::MappingMode => def,
-                BaseMode::BeaconObjectiveScanningMode => Box::pin(async move {
-                    let signal = context.beac_cont().check_exit_signal().await;
-                    signal
-                }),
-            },
-
             FlightState::Comms => {
                 if let Self::BeaconObjectiveScanningMode = self {
                     Box::pin(async move {
-                        let signal = context.beac_cont().check_exit_signal().await;
-                        signal
+                        Self::exec_comms(context, Timestamp(due), c_tok).await;
+                        if Utc::now() > due + Self::MAX_COMM_PROLONG_RESCHEDULE || Utc::now() < due - Self::MAX_COMM_PROLONG_RESCHEDULE {
+                            log!("Prolonging or shortening detected. Rescheduling.");
+                            BaseWaitExitSignal::ReSchedule
+                        } else {
+                            BaseWaitExitSignal::Continue
+                        }
                     })
                 } else {
-                    warn!("No known Beacon Objectives. Waiting!");
+                    error!("Not in Beacon Objective Scanning Mode. Waiting for Comms to end.");
                     def
                 }
             }
@@ -344,25 +301,18 @@
             _ => fatal!("Illegal target state!"),
         }
     }
-
-    pub(crate) async fn handle_b_o(&self) -> Option<Self> {
+    
+    pub fn get_rel_bo_event(&self) -> BeaconControllerState {
         match self {
-            BaseMode::MappingMode => Some(BaseMode::BeaconObjectiveScanningMode),
-            BaseMode::BeaconObjectiveScanningMode => None,
-        }
-    }
-
-    pub(crate) async fn exit_base(&self, context: Arc<ModeContext>) -> BaseMode {
+            BaseMode::MappingMode => BeaconControllerState::ActiveBeacons,
+            BaseMode::BeaconObjectiveScanningMode => BeaconControllerState::NoActiveBeacons,
+        }
+    }
+    
+    pub fn bo_event(&self) -> Self {
         match self {
-            BaseMode::MappingMode => BaseMode::MappingMode,
-            BaseMode::BeaconObjectiveScanningMode => {
-                let signal = context.beac_cont().check_exit_signal().await;
-                if let BaseWaitExitSignal::ReturnAllDone = signal {
-                    return BaseMode::MappingMode;
-                }
-
-                self.clone()
-            }
+            BaseMode::MappingMode => Self::BeaconObjectiveScanningMode,
+            BaseMode::BeaconObjectiveScanningMode => Self::MappingMode,
         }
     }
 }