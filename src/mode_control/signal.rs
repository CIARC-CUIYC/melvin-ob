use crate::flight_control::objective::known_img_objective::KnownImgObjective;
use crate::mode_control::mode::global_mode::GlobalMode;

pub enum OpExitSignal {
    ReInit(Box<dyn GlobalMode>),
    Continue,
}

pub enum ExecExitSignal {
    Continue,
    SafeEvent,
    NewZOEvent(KnownImgObjective),
}

pub enum WaitExitSignal {
    Continue,
    SafeEvent,
    NewZOEvent(KnownImgObjective),
    BOEvent,
<<<<<<< HEAD
}
=======
    RescheduleEvent,
}

pub enum BaseWaitExitSignal {
    Continue,
    ReSchedule,
}

pub type OptOpExitSignal = Option<OpExitSignal>;
>>>>>>> c1f89c65
<|MERGE_RESOLUTION|>--- conflicted
+++ resolved
@@ -17,16 +17,6 @@
     SafeEvent,
     NewZOEvent(KnownImgObjective),
     BOEvent,
-<<<<<<< HEAD
-}
-=======
-    RescheduleEvent,
 }
 
-pub enum BaseWaitExitSignal {
-    Continue,
-    ReSchedule,
-}
-
-pub type OptOpExitSignal = Option<OpExitSignal>;
->>>>>>> c1f89c65
+pub type OptOpExitSignal = Option<OpExitSignal>;