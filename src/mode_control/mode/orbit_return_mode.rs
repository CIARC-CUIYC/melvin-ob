use crate::flight_control::task::TaskController;
use crate::flight_control::{
    beacon_controller::BeaconControllerState, flight_computer::FlightComputer,
    objective::known_img_objective::KnownImgObjective, task::base_task::Task,
};
use crate::mode_control::signal::OptOpExitSignal;
use crate::mode_control::{
    base_mode::BaseMode,
    mode::{global_mode::GlobalMode, in_orbit_mode::InOrbitMode, zo_prep_mode::ZOPrepMode},
    mode_context::ModeContext,
    signal::{ExecExitSignal, OpExitSignal, WaitExitSignal},
};
use async_trait::async_trait;
use chrono::{DateTime, Utc};
use std::sync::Arc;
use crate::obj;

#[derive(Clone)]
pub struct OrbitReturnMode {}

impl OrbitReturnMode {
    const MODE_NAME: &'static str = "OrbitReturnMode";

    pub fn new() -> Self { Self {} }

    async fn get_next_mode(context: &Arc<ModeContext>) -> Box<dyn GlobalMode> {
        let next_base_mode = Self::get_next_base_mode(context).await;
        let mut obj_mon = context.zo_mon().write().await;
        let mut k_buffer = context.k_buffer().lock().await;
        while let Ok(next_obj) = obj_mon.try_recv() {
            k_buffer.push(next_obj);
        };        
        k_buffer.retain(|obj| Utc::now() < obj.end());
        while let Some(obj) = k_buffer.pop() {
            let res = ZOPrepMode::from_obj(context, obj, next_base_mode).await;
            if let Some(prep_mode) = res {
                return Box::new(prep_mode);
            }
        }
        Box::new(InOrbitMode::new(next_base_mode))
    }

    async fn get_next_base_mode(context: &Arc<ModeContext>) -> BaseMode {
        let beacon_cont_state = {
            let mut bo_mon = context.bo_mon().write().await;
            *bo_mon.borrow_and_update()
        };
        match beacon_cont_state {
            BeaconControllerState::ActiveBeacons => BaseMode::BeaconObjectiveScanningMode,
            BeaconControllerState::NoActiveBeacons => BaseMode::MappingMode,
        }
    }
}

#[async_trait]
impl GlobalMode for OrbitReturnMode {
    fn type_name(&self) -> &'static str { Self::MODE_NAME }

    async fn init_mode(&self, context: Arc<ModeContext>) -> OpExitSignal {
        let safe_mon = context.super_v().safe_mon();
        let f_cont_clone = context.k().f_cont().clone();
        let fut = async {
            FlightComputer::get_to_static_orbit_vel(&f_cont_clone).await;
            let max_maneuver_batt = FlightComputer::max_or_maneuver_charge();
            let batt = f_cont_clone.read().await.current_battery();
            if batt < max_maneuver_batt {
                FlightComputer::charge_to_wait(&f_cont_clone, max_maneuver_batt).await;
            }
            FlightComputer::or_maneuver(context.k().f_cont(), context.k().c_orbit()).await
        };
        tokio::select! {
        new_i = fut => {
                let pos = context.k().f_cont().read().await.current_pos();
                context.o_ch_lock().write().await.finish_entry(pos, new_i);
                OpExitSignal::ReInit(self.exit_mode(context).await)
            },
        () = safe_mon.notified() => self.safe_handler(context).await
        }
    }

    async fn exec_task_wait(&self, _: Arc<ModeContext>, _: DateTime<Utc>) -> WaitExitSignal {
        unimplemented!()
    }

    async fn exec_task(&self, _: Arc<ModeContext>, _: Task) -> ExecExitSignal { unimplemented!() }

    async fn safe_handler(&self, context: Arc<ModeContext>) -> OpExitSignal {
        FlightComputer::escape_safe(context.k().f_cont(), false).await;
        OpExitSignal::ReInit(Box::new(OrbitReturnMode::new()))
    }

    async fn zo_handler(&self, c: &Arc<ModeContext>, obj: KnownImgObjective) -> OptOpExitSignal {
        obj!("Found new Zoned Objective with ID: {} in mode {}.Stashing!", obj.id(), Self::MODE_NAME);
        c.k_buffer().lock().await.push(obj);
        None
    }

    async fn bo_event_handler(&self, _: &Arc<ModeContext>) -> OptOpExitSignal { unimplemented!() }

<<<<<<< HEAD
    async fn exit_mode(&self, c: Arc<ModeContext>) -> Box<dyn GlobalMode> { todo!() }
=======
    fn resched_event_handler(&self) -> OptOpExitSignal { unimplemented!() }

    async fn exit_mode(&self, c: Arc<ModeContext>) -> Box<dyn GlobalMode> {
        if c.k().f_cont().read().await.current_battery() < TaskController::MIN_BATTERY_THRESHOLD {
            FlightComputer::charge_to_wait(&c.k().f_cont(), TaskController::MIN_BATTERY_THRESHOLD)
                .await;
        }
        Self::get_next_mode(&c).await
    }
>>>>>>> c1f89c65
}<|MERGE_RESOLUTION|>--- conflicted
+++ resolved
@@ -94,13 +94,8 @@
         c.k_buffer().lock().await.push(obj);
         None
     }
-
+    
     async fn bo_event_handler(&self, _: &Arc<ModeContext>) -> OptOpExitSignal { unimplemented!() }
-
-<<<<<<< HEAD
-    async fn exit_mode(&self, c: Arc<ModeContext>) -> Box<dyn GlobalMode> { todo!() }
-=======
-    fn resched_event_handler(&self) -> OptOpExitSignal { unimplemented!() }
 
     async fn exit_mode(&self, c: Arc<ModeContext>) -> Box<dyn GlobalMode> {
         if c.k().f_cont().read().await.current_battery() < TaskController::MIN_BATTERY_THRESHOLD {
@@ -109,5 +104,4 @@
         }
         Self::get_next_mode(&c).await
     }
->>>>>>> c1f89c65
 }