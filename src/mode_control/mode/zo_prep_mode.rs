use crate::flight_control::flight_state::{FlightState, TRANS_DEL};
use crate::flight_control::orbit::{BurnSequence, ExitBurnResult};
use crate::flight_control::{
    flight_computer::FlightComputer,
    objective::known_img_objective::KnownImgObjective,
    task::{
        TaskController,
        base_task::{BaseTask, Task},
        end_condition::EndCondition,
        vel_change_task::VelocityChangeTaskRationale::OrbitEscape,
    },
};
use crate::mode_control::mode::zo_retrieval_mode::ZORetrievalMode;
use crate::mode_control::signal::OptOpExitSignal;
use crate::mode_control::{
    base_mode::BaseMode,
    mode::{
        global_mode::{GlobalMode, OrbitalMode},
        in_orbit_mode::InOrbitMode,
    },
    mode_context::ModeContext,
    signal::{ExecExitSignal, OpExitSignal, WaitExitSignal},
};
use crate::{DT_0, error, fatal, info, log};
use async_trait::async_trait;
use chrono::{DateTime, TimeDelta, Utc};
use std::mem::discriminant;
use std::sync::Arc;
use std::sync::atomic::{AtomicBool, Ordering};
use tokio_util::sync::CancellationToken;

pub struct ZOPrepMode {
    base: BaseMode,
    exit_burn: ExitBurnResult,
    target: KnownImgObjective,
    left_orbit: AtomicBool,
}

impl Clone for ZOPrepMode {
    fn clone(&self) -> Self {
        Self {
            base: self.base,
            exit_burn: self.exit_burn.clone(),
            target: self.target.clone(),
            left_orbit: AtomicBool::new(self.left_orbit.load(Ordering::Acquire)),
        }
    }
}

impl ZOPrepMode {
    const MODE_NAME: &'static str = "ZOPrepMode";
    const MIN_REPLANNING_DT: TimeDelta = TimeDelta::seconds(500);

    #[allow(clippy::cast_possible_wrap)]
    pub async fn from_obj(
        context: &Arc<ModeContext>,
        zo: KnownImgObjective,
        curr_base: BaseMode,
    ) -> Option<Self> {
        let targets = zo.get_imaging_points();
        let exit_burn = if zo.min_images() == 1 {
            let due = zo.end();
            let (current_vel, fuel_left) = {
                let f_cont_lock = context.k().f_cont();
                let f_cont = f_cont_lock.read().await;
                (f_cont.current_vel(), f_cont.fuel_left())
            };
            TaskController::calculate_single_target_burn_sequence(
                context.o_ch_clone().await.i_entry(),
                current_vel,
                targets[0],
                due,
                fuel_left,
            )
            .await
        } else {
            // TODO: multiple imaging points?
            fatal!("Zoned Objective with multiple images not yet supported");
        }?;
        Self::log_burn(&exit_burn, &zo);
        let base = Self::overthink_base(context, curr_base, exit_burn.sequence()).await;
        Some(ZOPrepMode { base, exit_burn, target: zo, left_orbit: AtomicBool::new(false) })
    }

    fn log_burn(exit_burn: &ExitBurnResult, target: &KnownImgObjective) {
        let exit_burn_seq = exit_burn.sequence();
        let entry_pos = exit_burn_seq.sequence_pos().first().unwrap();
        let exit_pos = exit_burn_seq.sequence_pos().last().unwrap();
        let entry_t = exit_burn_seq.start_i().t().format("%H:%M:%S").to_string();
        let vel = exit_burn_seq.sequence_vel().last().unwrap();
        let tar = target.get_imaging_points()[0];
        let det_dt = exit_burn_seq.detumble_dt();
        let acq_dt = exit_burn_seq.acc_dt();
        let tar_unwrap = exit_burn.unwrapped_target();
        info!(
            "Calculated Burn Sequence for Zoned Objective: {}",
            target.id()
        );
        log!("Entry at {entry_t}, Position will be {entry_pos}");
        log!("Exit after {acq_dt}s, Position will be {exit_pos}. Detumble time is {det_dt}s.");
        log!("Exit Velocity will be {vel} aiming for target at {tar} unwrapped to {tar_unwrap}.");
        log!("Whole BS: {:?}", exit_burn);
    }

    fn new_base(&self, base: BaseMode) -> Self {
        Self {
            base,
            exit_burn: self.exit_burn.clone(),
            target: self.target.clone(),
            left_orbit: AtomicBool::new(self.left_orbit.load(Ordering::Acquire)),
        }
    }

    #[allow(clippy::cast_possible_wrap)]
    async fn overthink_base(c: &Arc<ModeContext>, base: BaseMode, burn: &BurnSequence) -> BaseMode {
        if matches!(base, BaseMode::MappingMode) {
            return BaseMode::MappingMode;
        }
        let burn_start = burn.start_i().t();
        let worst_case_first_comms_end = {
            let to_dt = FlightComputer::get_to_comms_dt_est(c.k().f_cont()).await;
            let state_change = (FlightState::Comms, FlightState::Acquisition);
            let from_dt = TimeDelta::from_std(TRANS_DEL[&state_change]).unwrap_or(DT_0);
            to_dt + TimeDelta::seconds(TaskController::IN_COMMS_SCHED_SECS as i64) + from_dt
        };
        if worst_case_first_comms_end + TimeDelta::seconds(5) > burn_start {
            log!("BeaconObjectiveScanningMode no longer feasible, switching to MappingMode");
            BaseMode::MappingMode
        } else {
            BaseMode::BeaconObjectiveScanningMode
        }
    }
}

impl OrbitalMode for ZOPrepMode {
    fn base(&self) -> &BaseMode { &self.base }
}

#[async_trait]
impl GlobalMode for ZOPrepMode {
    fn type_name(&self) -> &'static str { Self::MODE_NAME }

    async fn init_mode(&self, context: Arc<ModeContext>) -> OpExitSignal {
        let cancel_task = CancellationToken::new();
        let new_base = Self::overthink_base(&context, self.base, self.exit_burn.sequence()).await;
        if discriminant(&self.base) != discriminant(&new_base) {
            return OpExitSignal::ReInit(Box::new(self.new_base(new_base)));
        }
        let comms_end = self.base.handle_sched_preconditions(Arc::clone(&context)).await;
        let end = EndCondition::from_burn(self.exit_burn.sequence());
        let sched_handle = {
            let cancel_clone = cancel_task.clone();
            self.base
                .get_schedule_handle(Arc::clone(&context), cancel_clone, comms_end, Some(end))
                .await
        };
        tokio::pin!(sched_handle);
        let safe_mon = context.super_v().safe_mon();
        tokio::select!(
            _ = &mut sched_handle => {
                info!("Additionally scheduling Orbit Escape Burn Sequence!");
                context.k().t_cont().schedule_vel_change(self.exit_burn.sequence().clone(), OrbitEscape).await;
                context.k().con().send_tasklist().await;
            },
            () = safe_mon.notified() => {
                cancel_task.cancel();
                sched_handle.await.ok();
                return self.safe_handler(context).await;
            }
        );
        OpExitSignal::Continue
    }

    async fn exec_task_wait(&self, c: Arc<ModeContext>, due: DateTime<Utc>) -> WaitExitSignal {
        <Self as OrbitalMode>::exec_task_wait(self, c, due).await
    }

    async fn exec_task(&self, context: Arc<ModeContext>, task: Task) -> ExecExitSignal {
        match task.task_type() {
            BaseTask::SwitchState(switch) => self.base.get_task(context, *switch).await,
            BaseTask::ChangeVelocity(vel_change) => {
                let pos = context.k().f_cont().read().await.current_pos();
                log!(
                    "Burn started at Pos {pos}. Expected Position was: {}.",
                    vel_change.burn().sequence_pos()[0]
                );
                FlightComputer::execute_burn(context.k().f_cont(), vel_change.burn()).await;
                self.left_orbit.store(true, Ordering::Release);
            }
            BaseTask::TakeImage(_) => fatal!(
                "Illegal task type {} for state {}!",
                task.task_type(),
                Self::MODE_NAME
            ),
        }
        ExecExitSignal::Continue
    }

    async fn safe_handler(&self, context: Arc<ModeContext>) -> OpExitSignal {
        FlightComputer::escape_safe(context.k().f_cont(), false).await;
        context.o_ch_lock().write().await.finish(
            context.k().f_cont().read().await.current_pos(),
            self.safe_mode_rationale(),
        );
        let new = Self::from_obj(&context, self.target.clone(), self.base).await;
        OpExitSignal::ReInit(new.map_or(Box::new(InOrbitMode::new(self.base)), |b| Box::new(b)))
    }

    async fn zo_handler(&self, c: &Arc<ModeContext>, obj: KnownImgObjective) -> OptOpExitSignal {
        let burn_dt_cond =
            self.exit_burn.sequence().start_i().t() - Utc::now() > Self::MIN_REPLANNING_DT;
        if obj.end() < self.target.end() && burn_dt_cond {
            let new_obj_mode = Self::from_obj(c, obj.clone(), self.base).await;
            if let Some(prep_mode) = new_obj_mode {
                c.o_ch_lock().write().await.finish(
                    c.k().f_cont().read().await.current_pos(),
                    self.new_zo_rationale(),
                );
                return Some(OpExitSignal::ReInit(Box::new(prep_mode)));
            }
        }
        c.k_buffer().lock().await.push(obj);
        None
    }

    async fn bo_event_handler(&self, context: &Arc<ModeContext>) -> OptOpExitSignal {
        let new_base = Self::overthink_base(context, self.base, self.exit_burn.sequence()).await;
        if discriminant(&self.base) == discriminant(&new_base) {
            None
        } else {
            self.log_bo_event(context, new_base).await;
            Some(OpExitSignal::ReInit(Box::new(self.new_base(new_base))))
        }
    }

<<<<<<< HEAD
=======
    fn resched_event_handler(&self) -> OptOpExitSignal {
        Some(OpExitSignal::ReInit(Box::new(self.clone())))
    }

>>>>>>> c1f89c65
    async fn exit_mode(&self, context: Arc<ModeContext>) -> Box<dyn GlobalMode> {
        context.o_ch_lock().write().await.finish(
            context.k().f_cont().read().await.current_pos(),
            self.tasks_done_exit_rationale(),
        );
        if self.left_orbit.load(Ordering::Acquire) {
            Box::new(ZORetrievalMode::new(
                self.target.clone(),
                *self.exit_burn.unwrapped_target(),
            ))
        } else {
            error!("ZOPrepMode::exit_mode called without left_orbit flag set!");
            Box::new(InOrbitMode::new(self.base))
        }
    }
}<|MERGE_RESOLUTION|>--- conflicted
+++ resolved
@@ -233,13 +233,6 @@
         }
     }
 
-<<<<<<< HEAD
-=======
-    fn resched_event_handler(&self) -> OptOpExitSignal {
-        Some(OpExitSignal::ReInit(Box::new(self.clone())))
-    }
-
->>>>>>> c1f89c65
     async fn exit_mode(&self, context: Arc<ModeContext>) -> Box<dyn GlobalMode> {
         context.o_ch_lock().write().await.finish(
             context.k().f_cont().read().await.current_pos(),
