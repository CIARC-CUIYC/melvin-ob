--- conflicted
+++ resolved
@@ -3,12 +3,7 @@
 pub mod common;
 pub mod flight_computer;
 pub mod flight_state;
-<<<<<<< HEAD
 pub(crate) mod objective_scheduler;
 pub mod task_controller;
-=======
-pub mod common;
-pub mod task_controller;
 pub mod orbit;
-mod task;
->>>>>>> dd6b0914
+mod task;