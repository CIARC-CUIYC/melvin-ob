--- conflicted
+++ resolved
@@ -1,8 +1,4 @@
-<<<<<<< HEAD
-mod camera_state;
-=======
 pub mod camera_state;
->>>>>>> 7ffa7b7d
 pub mod flight_computer;
 pub mod flight_state;
 mod image_data;
