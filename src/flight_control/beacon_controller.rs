use crate::flight_control::flight_computer::FlightComputer;
use crate::flight_control::objective::beacon_objective::{BeaconMeas, BeaconObjective};
use crate::flight_control::objective::beacon_objective_done::BeaconObjectiveDone;
use crate::http_handler::http_client::HTTPClient;
use crate::mode_control::mode_context::ModeContext;
use crate::{event, obj, warn};
use chrono::{DateTime, TimeDelta, Utc};
use regex::Regex;
use std::collections::HashMap;
use std::future::Future;
use std::pin::Pin;
use std::sync::{Arc, LazyLock};
use std::time::Duration;
use tokio::sync::mpsc::Receiver;
use tokio::sync::{Mutex, RwLock, watch};
use tokio::time::interval;
use tokio_util::sync::CancellationToken;

pub struct BeaconController {
    active_bo: RwLock<HashMap<usize, BeaconObjective>>,
    done_bo: RwLock<HashMap<usize, BeaconObjectiveDone>>,
    beacon_rx: Mutex<Receiver<BeaconObjective>>,
    state_rx: watch::Sender<BeaconControllerState>,
}

#[derive(Copy, Clone)]
pub enum BeaconControllerState {
    ActiveBeacons,
    NoActiveBeacons,
}

static BO_REGEX: LazyLock<Regex> = LazyLock::new(|| {
    Regex::new(r"(?i)ID[_, ]?(\d+).*?DISTANCE[_, ]?(([0-9]*[.])?[0-9]+)").unwrap()
});

impl BeaconController {
<<<<<<< HEAD
    const TIME_TO_NEXT_PASSIVE_CHECK: Duration = Duration::from_secs(30);
    const BEACON_OBJ_RETURN_WARNING: TimeDelta = TimeDelta::minutes(10);
    const THRESHOLD_GUESSES_TO_DONE: usize = 15;
=======
    const TIME_TO_NEXT_PASSIVE_CHECK: Duration = Duration::from_secs(15);
    const BEACON_OBJ_RETURN_MIN_DELAY: TimeDelta = TimeDelta::minutes(3);
>>>>>>> c1f89c65
    const BO_MSG_COMM_PROLONG: TimeDelta = TimeDelta::seconds(60);

    pub fn new(
        rx_beac: Receiver<BeaconObjective>,
    ) -> (Self, watch::Receiver<BeaconControllerState>) {
        let (tx, rx) = watch::channel(BeaconControllerState::NoActiveBeacons);
        (
            Self {
                active_bo: RwLock::new(HashMap::new()),
                done_bo: RwLock::new(HashMap::new()),
                beacon_rx: Mutex::new(rx_beac),
                state_rx: tx,
            },
            rx,
        )
    }

    pub async fn run(self: Arc<Self>, handler: Arc<HTTPClient>) {
        let mut approaching_end_interval = interval(Self::TIME_TO_NEXT_PASSIVE_CHECK);
        let mut beac_rx_locked = self.beacon_rx.lock().await;
        loop {
            tokio::select! {
                _ = approaching_end_interval.tick() =>
                {self.check_approaching_end(&handler).await}

                Some(beac_obj) = beac_rx_locked.recv() => {
                    self.add_beacon(beac_obj).await;
                }
            }
        }
    }

    pub async fn last_active_beac_end(&self) -> Option<DateTime<Utc>> {
        self.active_bo.read().await.values().map(BeaconObjective::end).max()
    }

    fn extract_id_and_d(input: &str) -> Option<(usize, f64)> {
        // Match the input string
        if let Some(captures) = BO_REGEX.captures(input) {
            // Extract beacon_id and d_noisy
            if let (Some(beacon_id), Some(d_noisy)) = (captures.get(1), captures.get(2)) {
                let id: usize = beacon_id.as_str().parse().unwrap();
                let d_n: f64 = d_noisy.as_str().parse().unwrap();
                return Some((id, d_n));
            }
        }
        None // Return None if values cannot be extracted
    }

    pub async fn handle_poss_bo_ping(
        &self,
        msg: (DateTime<Utc>, String),
        f_cont: Arc<RwLock<FlightComputer>>,
<<<<<<< HEAD
    ) {
=======
    ) -> bool {
>>>>>>> c1f89c65
        let (t, val) = msg;
        if let Some((id, d_noisy)) = Self::extract_id_and_d(val.as_str()) {
            let f_cont_lock = f_cont.read().await;
            let pos = f_cont_lock.current_pos();

            let msg_delay = Utc::now() - t;
            let meas = BeaconMeas::new(id, pos, d_noisy, msg_delay);
            obj!("Received BO measurement at {pos} for ID {id} with distance {d_noisy}.");
            let mut active_lock = self.active_bo.write().await;
            if let Some(obj) = active_lock.get_mut(&id) {
                obj!("Updating BO {id} and prolonging!");
                obj.append_measurement(meas);
            } else {
                warn!("Unknown BO ID {id}. Ignoring!");
            }
        } else {
            event!("Message has unknown format {val:#?}. Ignoring.");
        }
    }

    async fn add_beacon(&self, obj: BeaconObjective) {
        obj!(
            "Received new Beacon Objective: {}, ID: {}, Available Timeframe {} - {}",
            obj.name(),
            obj.id(),
            obj.start(),
            obj.end()
        );
        let empty = self.active_bo.read().await.is_empty();
        self.active_bo.write().await.insert(obj.id(), obj);
        if empty {
            self.state_rx.send(BeaconControllerState::ActiveBeacons).expect("Failed to send state");
        }
    }

    pub async fn latest_active_beac_end(&self) -> DateTime<Utc> {
        self.active_bo.read().await.values().map(BeaconObjective::end).max().unwrap_or(Utc::now())
    }

    async fn move_to_done(&self, finished: HashMap<usize, BeaconObjective>) {
        let mut done_bo = self.done_bo.write().await;
        for (id, beacon) in finished {
            let done_beacon = BeaconObjectiveDone::from(beacon);
            let done_beacon_guesses = done_beacon.guesses();
            if done_beacon_guesses.is_empty() {
                obj!(
                    "Ending Beacon objective: ID {id} with 0 guesses. Randomly generating 3 guesses."
                );
            } else {
                let guesses = done_beacon.guesses().len();
                obj!("Finished Beacon objective: ID {id} with {guesses} guesses.");
            }
            done_bo.insert(done_beacon.id(), done_beacon.clone());
        }
    }

    async fn check_approaching_end(&self, handler: &Arc<HTTPClient>) {
        let mut finished = HashMap::new();
        let no_more_beacons = {
            let mut active_beacon_tasks = self.active_bo.write().await;
            active_beacon_tasks.retain(|id, beacon: &mut BeaconObjective| {
            if  beacon.end() < Utc::now() + Self::TIME_TO_NEXT_PASSIVE_CHECK {
                obj!(
                    "Active Beacon objective end is less than {} s away: ID {id}. Submitting this now!",
                    Self::TIME_TO_NEXT_PASSIVE_CHECK.as_secs(),
                );
                finished.insert(*id, beacon.clone());
                false
            } else {
                true
            }
        });
            active_beacon_tasks.is_empty()
        };
        self.move_to_done(finished).await;
        if no_more_beacons {
            self.state_rx
                .send(BeaconControllerState::NoActiveBeacons)
                .expect("Failed to send state");
        }
        self.handle_beacon_submission(handler).await;
    }

    async fn handle_beacon_submission(&self, handler: &Arc<HTTPClient>) {
        let mut done_beacons = self.done_bo.write().await.clone();
        for (id, beacon) in &mut done_beacons {
            if !beacon.submitted() {
                obj!("Submitting Beacon Objective: {id}");
                if beacon.guesses().is_empty() {
                    beacon.randomize_no_meas_guesses(*id, Arc::clone(handler)).await;
                } else {
                    beacon.guess_max(Arc::clone(handler)).await;
                }
            }
        }
    }
}<|MERGE_RESOLUTION|>--- conflicted
+++ resolved
@@ -34,14 +34,9 @@
 });
 
 impl BeaconController {
-<<<<<<< HEAD
     const TIME_TO_NEXT_PASSIVE_CHECK: Duration = Duration::from_secs(30);
     const BEACON_OBJ_RETURN_WARNING: TimeDelta = TimeDelta::minutes(10);
     const THRESHOLD_GUESSES_TO_DONE: usize = 15;
-=======
-    const TIME_TO_NEXT_PASSIVE_CHECK: Duration = Duration::from_secs(15);
-    const BEACON_OBJ_RETURN_MIN_DELAY: TimeDelta = TimeDelta::minutes(3);
->>>>>>> c1f89c65
     const BO_MSG_COMM_PROLONG: TimeDelta = TimeDelta::seconds(60);
 
     pub fn new(
@@ -95,11 +90,7 @@
         &self,
         msg: (DateTime<Utc>, String),
         f_cont: Arc<RwLock<FlightComputer>>,
-<<<<<<< HEAD
     ) {
-=======
-    ) -> bool {
->>>>>>> c1f89c65
         let (t, val) = msg;
         if let Some((id, d_noisy)) = Self::extract_id_and_d(val.as_str()) {
             let f_cont_lock = f_cont.read().await;
@@ -143,15 +134,9 @@
         let mut done_bo = self.done_bo.write().await;
         for (id, beacon) in finished {
             let done_beacon = BeaconObjectiveDone::from(beacon);
-            let done_beacon_guesses = done_beacon.guesses();
-            if done_beacon_guesses.is_empty() {
-                obj!(
-                    "Ending Beacon objective: ID {id} with 0 guesses. Randomly generating 3 guesses."
-                );
-            } else {
-                let guesses = done_beacon.guesses().len();
-                obj!("Finished Beacon objective: ID {id} with {guesses} guesses.");
-            }
+            let guesses = done_beacon.guesses().len();
+            obj!("Finished Beacon objective: ID {id} with {guesses} guesses.");
+
             done_bo.insert(done_beacon.id(), done_beacon.clone());
         }
     }
@@ -162,16 +147,16 @@
             let mut active_beacon_tasks = self.active_bo.write().await;
             active_beacon_tasks.retain(|id, beacon: &mut BeaconObjective| {
             if  beacon.end() < Utc::now() + Self::TIME_TO_NEXT_PASSIVE_CHECK {
-                obj!(
+                    obj!(
                     "Active Beacon objective end is less than {} s away: ID {id}. Submitting this now!",
                     Self::TIME_TO_NEXT_PASSIVE_CHECK.as_secs(),
                 );
-                finished.insert(*id, beacon.clone());
-                false
-            } else {
-                true
-            }
-        });
+                    finished.insert(*id, beacon.clone());
+                    false
+                } else {
+                    true
+                }
+            });
             active_beacon_tasks.is_empty()
         };
         self.move_to_done(finished).await;
