use fixed::types::I32F32;
use std::{collections::HashMap, sync::LazyLock, time::Duration};
use num::Zero;
use strum_macros::Display;

/// Represents the various states of a flight system.
///
/// Each state corresponds to a specific operational phase of the flight
/// system and has unique characteristics, such as distinct charge rates and
/// transition times to and from other states.
///
/// # Variants
/// - `Deployment`: The initial deployment phase of the flight system.
/// - `Transition`: A transitional state between two operational modes.
/// - `Acquisition`: State where the system is actively acquiring data and changing orbit.
/// - `Charge`: State where the system is primarily charging its batteries.
/// - `Comms`: State where the system is communicating through the high-gain antenna.
/// - `Safe`: A safe mode, typically activated in the event of an anomaly or low power.
#[derive(Debug, Display, PartialEq, Eq, Clone, Copy, Hash)]
pub enum FlightState {
    Charge = 0,
    Acquisition = 1,
    Deployment,
    Transition,
    Comms,
    Safe,
}

impl FlightState {
<<<<<<< HEAD
    pub const ACQ_ACC_ADDITION: f32 = -0.05;
=======
    pub const ACQ_ACC_ADDITION: I32F32 = I32F32::lit("-0.05");
>>>>>>> fa0e730b

    /// Returns the charge rate for the given flight state.
    ///
    /// Each state has an associated charge rate that indicates the system's power consumption
    /// or charging rate in that state. A negative value implies power consumption,
    /// while a positive value indicates charging.
    ///
    /// # Returns
    /// A `I32F32` value representing the charge rate for the flight state.
    pub fn get_charge_rate(self) -> I32F32 {
        match self {
            FlightState::Deployment => I32F32::lit("-0.025"),
            FlightState::Transition => I32F32::zero(),
            FlightState::Acquisition => I32F32::lit("-0.1"),
            FlightState::Charge => I32F32::lit("0.1"),
            FlightState::Comms => I32F32::lit("-0.016"),
            FlightState::Safe => I32F32::lit("0.05"),
        }
    }
}

impl From<&str> for FlightState {
    /// Converts a string value into a `FlightState` enum.
    ///
    /// # Arguments
    /// - `value`: A string slice representing the flight state (`"deployment"`, `"transition"`,
    ///   `"acquisition"`, `"charge"`, `"comms"` or `"safe"`).
    ///
    /// # Returns
    /// A `FlightState` converted from the input string.
    /// If the input is an unknown string this defaults to `safe` and logs the error.
    fn from(value: &str) -> Self {
        match value.to_lowercase().as_str() {
            "deployment" => FlightState::Deployment,
            "transition" => FlightState::Transition,
            "acquisition" => FlightState::Acquisition,
            "charge" => FlightState::Charge,
            "comms" => FlightState::Comms,
            "safe" => FlightState::Safe,
            _ => panic!("Couldn't convert flight_state string"), // TODO: conversion error should be logged
        }
    }
}

impl From<FlightState> for &'static str {
    /// Converts a `FlightState` variant back into its string representation.
    ///
    /// # Arguments
    /// - `value`: A `FlightState` variant to be converted.
    ///
    /// # Returns
    /// A string slice (`"deployment"`, `"transition"`, `"acquisition"`, `"charge"`, `"comms"`, `"safe"`)
    /// corresponding to the given `FlightState`.
    fn from(value: FlightState) -> Self {
        match value {
            FlightState::Deployment => "deployment",
            FlightState::Transition => "transition",
            FlightState::Acquisition => "acquisition",
            FlightState::Charge => "charge",
            FlightState::Comms => "comms",
            FlightState::Safe => "safe",
        }
    }
}

/// A pre-computed lookup table defining the delays needed
/// for transitioning between different flight states.
///
/// The delay for each transition is represented as a `Duration`.
pub static TRANSITION_DELAY_LOOKUP: LazyLock<HashMap<(FlightState, FlightState), Duration>> =
    LazyLock::new(|| {
        let mut lookup = HashMap::new();
        let transition_times = vec![
            // Deployment transitions
            (
                FlightState::Deployment,
                FlightState::Acquisition,
                Duration::from_secs(180),
            ),
            (
                FlightState::Deployment,
                FlightState::Charge,
                Duration::from_secs(180),
            ),
            (
                FlightState::Deployment,
                FlightState::Comms,
                Duration::from_secs(180),
            ),
            // Acquisition transitions
            (
                FlightState::Acquisition,
                FlightState::Deployment,
                Duration::from_secs(180),
            ),
            (
                FlightState::Acquisition,
                FlightState::Charge,
                Duration::from_secs(180),
            ),
            (
                FlightState::Acquisition,
                FlightState::Comms,
                Duration::from_secs(180),
            ),
            // Charge transitions
            (
                FlightState::Charge,
                FlightState::Deployment,
                Duration::from_secs(180),
            ),
            (
                FlightState::Charge,
                FlightState::Acquisition,
                Duration::from_secs(180),
            ),
            (
                FlightState::Charge,
                FlightState::Comms,
                Duration::from_secs(180),
            ),
            // Comms transitions
            (
                FlightState::Comms,
                FlightState::Deployment,
                Duration::from_secs(180),
            ),
            (
                FlightState::Comms,
                FlightState::Acquisition,
                Duration::from_secs(180),
            ),
            (
                FlightState::Comms,
                FlightState::Charge,
                Duration::from_secs(180),
            ),
            // Safe transitions
            (
                FlightState::Safe,
                FlightState::Deployment,
                Duration::from_secs(1200),
            ),
            (
                FlightState::Safe,
                FlightState::Acquisition,
                Duration::from_secs(1200),
            ),
            (
                FlightState::Safe,
                FlightState::Charge,
                Duration::from_secs(1200),
            ),
        ];

        for (from, to, duration) in transition_times {
            lookup.insert((from, to), duration);
        }
        lookup
    });<|MERGE_RESOLUTION|>--- conflicted
+++ resolved
@@ -1,6 +1,6 @@
 use fixed::types::I32F32;
+use num::Zero;
 use std::{collections::HashMap, sync::LazyLock, time::Duration};
-use num::Zero;
 use strum_macros::Display;
 
 /// Represents the various states of a flight system.
@@ -27,11 +27,7 @@
 }
 
 impl FlightState {
-<<<<<<< HEAD
-    pub const ACQ_ACC_ADDITION: f32 = -0.05;
-=======
     pub const ACQ_ACC_ADDITION: I32F32 = I32F32::lit("-0.05");
->>>>>>> fa0e730b
 
     /// Returns the charge rate for the given flight state.
     ///
