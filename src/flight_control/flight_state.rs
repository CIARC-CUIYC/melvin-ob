--- conflicted
+++ resolved
@@ -37,21 +37,12 @@
     /// A `f32` value representing the charge rate for the flight state.
     pub fn get_charge_rate(self) -> f32 {
         match self {
-<<<<<<< HEAD
-            FlightState::Deployment => {-0.025}
-            FlightState::Transition => {0.0}
-            FlightState::Acquisition => {-0.1}
-            FlightState::Charge => {0.1}
-            FlightState::Comms => {-0.016}
-            FlightState::Safe => {0.05}
-=======
             FlightState::Deployment => -0.025,
             FlightState::Transition => 0.0,
-            FlightState::Acquisition => -0.2,
-            FlightState::Charge => 0.2,
+            FlightState::Acquisition => -0.1,
+            FlightState::Charge => 0.1,
             FlightState::Comms => -0.016,
             FlightState::Safe => 0.05,
->>>>>>> a246ba43
         }
     }
 }
@@ -74,7 +65,7 @@
             "charge" => FlightState::Charge,
             "comms" => FlightState::Comms,
             "safe" => FlightState::Safe,
-            _ => panic!("Couldn't convert flight_state string"), // TODO: conversion error should be logged
+            _ => panic!("Couldn't convert flight_state string")// TODO: conversion error should be logged
         }
     }
 }
@@ -112,141 +103,85 @@
             (
                 FlightState::Deployment,
                 FlightState::Acquisition,
-<<<<<<< HEAD
                 Duration::from_secs(180),
-=======
-                Duration::from_secs(180 + TRANSITION_TOLERANCE),
->>>>>>> a246ba43
             ),
             (
                 FlightState::Deployment,
                 FlightState::Charge,
-<<<<<<< HEAD
                 Duration::from_secs(180),
-=======
-                Duration::from_secs(180 + TRANSITION_TOLERANCE),
->>>>>>> a246ba43
             ),
             (
                 FlightState::Deployment,
                 FlightState::Comms,
-<<<<<<< HEAD
                 Duration::from_secs(180),
-=======
-                Duration::from_secs(180 + TRANSITION_TOLERANCE),
->>>>>>> a246ba43
             ),
+            
             // Acquisition transitions
             (
                 FlightState::Acquisition,
                 FlightState::Deployment,
-<<<<<<< HEAD
                 Duration::from_secs(180),
-=======
-                Duration::from_secs(180 + TRANSITION_TOLERANCE),
->>>>>>> a246ba43
             ),
             (
                 FlightState::Acquisition,
                 FlightState::Charge,
-<<<<<<< HEAD
                 Duration::from_secs(180),
-=======
-                Duration::from_secs(180 + TRANSITION_TOLERANCE),
->>>>>>> a246ba43
             ),
             (
                 FlightState::Acquisition,
                 FlightState::Comms,
-<<<<<<< HEAD
                 Duration::from_secs(180),
-=======
-                Duration::from_secs(180 + TRANSITION_TOLERANCE),
->>>>>>> a246ba43
             ),
+            
             // Charge transitions
             (
                 FlightState::Charge,
                 FlightState::Deployment,
-<<<<<<< HEAD
                 Duration::from_secs(180),
-=======
-                Duration::from_secs(180 + TRANSITION_TOLERANCE),
->>>>>>> a246ba43
             ),
             (
                 FlightState::Charge,
                 FlightState::Acquisition,
-<<<<<<< HEAD
                 Duration::from_secs(180),
-=======
-                Duration::from_secs(180 + TRANSITION_TOLERANCE),
->>>>>>> a246ba43
             ),
             (
                 FlightState::Charge,
                 FlightState::Comms,
-<<<<<<< HEAD
                 Duration::from_secs(180),
-=======
-                Duration::from_secs(180 + TRANSITION_TOLERANCE),
->>>>>>> a246ba43
             ),
+            
             // Comms transitions
             (
                 FlightState::Comms,
                 FlightState::Deployment,
-<<<<<<< HEAD
                 Duration::from_secs(180),
-=======
-                Duration::from_secs(180 + TRANSITION_TOLERANCE),
->>>>>>> a246ba43
             ),
             (
                 FlightState::Comms,
                 FlightState::Acquisition,
-<<<<<<< HEAD
                 Duration::from_secs(180),
-=======
-                Duration::from_secs(180 + TRANSITION_TOLERANCE),
->>>>>>> a246ba43
             ),
             (
                 FlightState::Comms,
                 FlightState::Charge,
-<<<<<<< HEAD
                 Duration::from_secs(180),
-=======
-                Duration::from_secs(180 + TRANSITION_TOLERANCE),
->>>>>>> a246ba43
             ),
+            
             // Safe transitions
             (
                 FlightState::Safe,
                 FlightState::Deployment,
-<<<<<<< HEAD
                 Duration::from_secs(1200),
-=======
-                Duration::from_secs(1200 + TRANSITION_TOLERANCE),
->>>>>>> a246ba43
             ),
             (
                 FlightState::Safe,
                 FlightState::Acquisition,
-<<<<<<< HEAD
                 Duration::from_secs(1200),
-=======
-                Duration::from_secs(1200 + TRANSITION_TOLERANCE),
->>>>>>> a246ba43
             ),
             (
                 FlightState::Safe,
                 FlightState::Charge,
-<<<<<<< HEAD
                 Duration::from_secs(1200),
-=======
-                Duration::from_secs(1200 + TRANSITION_TOLERANCE),
->>>>>>> a246ba43
             ),
         ];
 
