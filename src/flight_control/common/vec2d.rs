use fixed::traits::{Fixed, FixedSigned, ToFixed};
use num::traits::{real::Real, Num, NumAssignOps, NumCast};
use std::{
    cmp::Ordering,
    fmt::Display,
    ops::{Add, Deref, Div, Mul, Sub},
};
<<<<<<< HEAD
=======
use std::ops::AddAssign;
use fixed::types::I32F32;
>>>>>>> fa0e730b

/// A 2D vector generic over any numeric type.
///
/// This struct represents a 2D point or vector in space and provides common
/// mathematical operations such as addition, normalization, rotation, and distance calculations.
///
/// # Type Parameters
/// * `T` - The functionality for the vector depends on traits implemented by `T`.
#[derive(Debug, PartialEq, Eq, Clone, Copy, Hash)]
pub struct Vec2D<T> {
    /// The x-component of the vector.
    x: T,
    /// The y-component of the vector.
    y: T,
}

pub struct Wrapped2D<T, const X: u32, const Y: u32>(Vec2D<T>);

impl<T, const X: u32, const Y: u32> Wrapped2D<T, X, Y>
where T: Fixed
{
    pub fn wrap_around_map(&self) -> Self {
        Wrapped2D(Vec2D::new(
            Self::wrap_coordinate(self.0.x, T::from_num(X)),
            Self::wrap_coordinate(self.0.y, T::from_num(Y)),
        ))
    }

    pub fn wrap_coordinate(value: T, max_value: T) -> T { (value + max_value) % max_value }
}

impl<T, const X: u32, const Y: u32> Deref for Wrapped2D<T, X, Y> {
    type Target = Vec2D<T>;

    fn deref(&self) -> &Self::Target { &self.0 }
}

impl<T> Display for Vec2D<T>
where T: Display
{
    fn fmt(&self, f: &mut std::fmt::Formatter<'_>) -> std::fmt::Result {
        write!(f, "[{}, {}]", self.x, self.y)
    }
}

impl<T> Vec2D<T>
where T: FixedSigned + NumAssignOps
{
    /// Computes the magnitude (absolute value) of the vector.
    ///
    /// # Returns
    /// The magnitude of the vector as a scalar of type `T`.
    pub fn abs(&self) -> T { (self.x * self.x + self.y * self.y).sqrt() }

    pub fn round(&self) -> Vec2D<T> { Vec2D::new(self.x.round(), self.y.round()) }

    /// Creates a vector pointing from the current vector (`self`) to another vector (`other`).
    ///
    /// # Arguments
    /// * `other` - The target vector.
    ///
    /// # Returns
    /// A new vector representing the direction from `self` to `other`.
    pub fn to(&self, other: &Vec2D<T>) -> Vec2D<T> {
        Vec2D::new(self.x - other.x, self.y - other.y)
    }

    pub fn unwrapped_to(&self, other: &Vec2D<T>) -> Vec2D<T> {
        let mut options = Vec::new();
        for x_sign in [1, -1] {
            for y_sign in [1, -1] {
                let target: Vec2D<T> = Vec2D::new(
                    other.x + Self::map_size().x() * T::from_num(x_sign),
                    other.y + Self::map_size().y() * T::from_num(y_sign),
                );
                let to_target = self.to(&target);
                let to_target_abs = to_target.abs();
                options.push((to_target, to_target_abs));
            }
        }
        options.iter().min_by(|a, b| a.1.partial_cmp(&b.1).unwrap_or(Ordering::Less)).unwrap().0
    }

    pub fn perp_unit_to(&self, other: &Vec2D<T>) -> Vec2D<T> {
        match self.is_clockwise_to(other) {
            Some(dir) => self.perp_unit(dir),
            None => Vec2D::zero(),
        }
    }

    pub fn perp_unit(&self, clockwise: bool) -> Vec2D<T> {
        let perp =
            if clockwise { Vec2D::new(self.y, -self.x) } else { Vec2D::new(-self.y, self.x) };
        perp.normalize()
    }

    pub fn flip_unit(&self) -> Vec2D<T> {
        let flip = Vec2D::new(-self.y, -self.x);
        flip.normalize()
    }

    pub fn is_clockwise_to(&self, other: &Vec2D<T>) -> Option<bool> {
        let cross = self.cross(other);
        if cross > 0.0 {
            // Counterclockwise
            Some(false)
        } else if cross < 0.0 {
            // Clockwise
            Some(true)
        } else {
            // Aligned or opposite
            None
        }
    }

    pub fn unit(&self) -> Vec2D<T> {
        let magnitude = self.abs();
        if magnitude.is_zero() {
            *self
        } else {
            *self / magnitude
        }
    }

    pub fn angle_to(&self, other: &Vec2D<T>) -> T {
        let dot = self.dot(other);

        let a_abs = self.abs();
        let b_abs = other.abs();

        if a_abs == 0.0 || b_abs == 0.0 {
            return T::zero();
        }
        let cos_theta = dot / (a_abs * b_abs);
        let clamped_cos_theta = cos_theta.clamp(T::from_num(-1.0), T::from_num(1.0));
        let angle_radians = T::from_num(clamped_cos_theta.to_num::<f64>().acos());
        angle_radians * T::from_num(180.0) / T::PI()
    }

    /// Normalizes the vector to have a magnitude of 1.
    /// If the magnitude is zero, the original vector is returned unmodified.
    ///
    /// # Returns
    /// A normalized vector.
    pub fn normalize(self) -> Self {
        let magnitude = self.abs();
        if magnitude.is_zero() {
            self
        } else {
            Self::new(self.x / magnitude, self.y / magnitude)
        }
    }

    /// Rotates the vector by a given angle in degrees.
    ///
    /// # Arguments
    /// * `angle_degrees` - The angle to rotate by, in degrees.
    pub fn rotate_by(&mut self, angle_degrees: T) {
        let angle_radians = angle_degrees.to_num::<f64>().to_radians();
        let sin = T::from_num(angle_radians.sin());
        let cos = T::from_num(angle_radians.cos());
        let new_x = self.x * cos - self.y * sin;
        self.y = self.x * sin + self.y * cos;
        self.x = new_x;
    }

    /// Computes the Euclidean distance between the current vector and another vector.
    ///
    /// # Arguments
    /// * `other` - The other vector to compute the distance to.
    ///
    /// # Returns
    /// The Euclidean distance as a scalar of type `T`.
    pub fn euclid_distance(&self, other: &Self) -> T {
        ((self.x - other.x) * (self.x - other.x) + (self.y - other.y) * (self.y - other.y)).sqrt()
    }
}

impl<T: Copy> Vec2D<T> {
    /// Creates a new vector with the given x and y components.
    ///
    /// # Arguments
    /// * `x` - The x-component of the vector.
    /// * `y` - The y-component of the vector.
    ///
    /// # Returns
    /// A new `Vec2D` object.
    pub const fn new(x: T, y: T) -> Self { Self { x, y } }

    /// Returns the x-component of the vector.
    ///
    /// # Returns
    /// The `x` value of type `T`.
    pub const fn x(&self) -> T { self.x }

    /// Returns the y-component of the vector.
    ///
    /// # Returns
    /// The `y` value of type `T`.
    pub const fn y(&self) -> T { self.y }
}

impl<T: Fixed + Copy> Vec2D<T> {
    /// Computes the dot product of the current vector with another vector.
    /// The dot product is defined as:
    ///
    /// ```text
    /// dot_product = (x1 * x2) + (y1 * y2)
    /// ```
    ///
    /// # Arguments
    /// * `other` - Another `Vec2D` vector to compute the dot product with.
    ///
    /// # Returns
    /// A scalar value of type `T` that represents the dot product of the two vectors.
    pub fn dot(self, other: &Vec2D<T>) -> T { self.x * other.x + self.y * other.y }

    pub fn cross(self, other: &Vec2D<T>) -> T { self.x * other.y - self.y * other.x }

    /// Computes the magnitude (absolute value) of the vector as an `f64`.
    /// This enables magnitude calculation for integer types `T`.
    ///
    /// # Returns
    /// The magnitude of the vector as an `f64`.
    pub fn abs_f64(self) -> f64 { (self.x * self.x + self.y * self.y).to_f64().unwrap().sqrt() }

    /// Creates a zero vector (x = 0, y = 0).
    ///
    /// # Returns
    /// A zero-initialized `Vec2D` with member type `T`.
    pub fn zero() -> Self { Self::new(T::zero(), T::zero()) }

    /// Returns the dimensions of a predefined map as a 2D vector.
    ///
    /// # Returns
    /// A `Vec2D` object representing the map dimensions. Values are hardcoded
    /// based on an assumed map size (21600.0 x 10800.0).
    pub fn map_size() -> Vec2D<T> {
        Vec2D {
            x: T::from_num(21600.0),
            y: T::from_num(10800.0),
        }
    }

    /// Wraps the vector around a predefined 2D map.
    ///
    /// This method ensures the vector’s coordinates do not exceed the boundaries
    /// of the map defined by `map_size()`. If coordinates go beyond these boundaries,
    /// they are wrapped to remain within valid values.
    pub fn wrap_around_map(&self) -> Self {
        let map_size_x = Self::map_size().x();
        let map_size_y = Self::map_size().y();

        Vec2D::new(
            Self::wrap_coordinate(self.x, map_size_x),
            Self::wrap_coordinate(self.y, map_size_y),
        )
    }

    /// Wraps a single coordinate around a specific maximum value.
    ///
    /// # Arguments
    /// * `value` - The value to wrap.
    /// * `max_value` - The maximum value to wrap around.
    ///
    /// # Returns
    /// The wrapped coordinate as type `T`.
    pub fn wrap_coordinate(value: T, max_value: T) -> T {
        ((value % max_value) + max_value) % max_value
    }

    pub fn cast<D: NumCast>(self) -> Vec2D<D> {
        Vec2D {
            x: D::from(self.x).unwrap(),
            y: D::from(self.y).unwrap(),
        }
    }
}

impl<T> Vec2D<T> 
where T: Num + NumCast + Copy
{
    pub fn map_size_num() -> Vec2D<T> {
        Vec2D {
            x: T::from(21600.0).unwrap(),
            y: T::from(10800.0).unwrap(),
        }
    }
}

impl<T, TAdd> Add<Vec2D<TAdd>> for Vec2D<T>
where
    T: Fixed,
    TAdd: Fixed,
{
    type Output = Vec2D<T>;

    /// Implements the `+` operator for two `Vec2D` objects.
    ///
    /// # Arguments
    /// * `rhs` - The vector to add.
    ///
    /// # Returns
    /// A new `Vec2D` representing the sum of the vectors.
    fn add(self, rhs: Vec2D<TAdd>) -> Self::Output {
        Self::Output {
            x: self.x + T::from_num(rhs.x),
            y: self.y + T::from_num(rhs.y),
        }
    }
}

impl<T, TAdd> AddAssign<Vec2D<TAdd>> for Vec2D<T>
where
    T: Fixed,
    TAdd: Fixed,
{
    /// Implements the `+` operator for two `Vec2D` objects.
    ///
    /// # Arguments
    /// * `rhs` - The vector to add.
    ///
    /// # Returns
    /// A new `Vec2D` representing the sum of the vectors.
    fn add_assign(&mut self, rhs: Vec2D<TAdd>) {
        self.x = self.x + T::from_num(rhs.x);
        self.y = self.y + T::from_num(rhs.y);
    }
}

impl<T, TMul> Mul<TMul> for Vec2D<T>
where
    T: Fixed,
    TMul: Fixed + Copy,
{
    type Output = Vec2D<T>;

    /// Implements the `*` operator for a `Vec2D` and a scalar.
    ///
    /// # Arguments
    /// * `rhs` - The scalar value to multiply by.
    ///
    /// # Returns
    /// A new scaled vector.
    fn mul(self, rhs: TMul) -> Self::Output {
        Self::Output {
            x: self.x * T::from_num(rhs),
            y: self.y * T::from_num(rhs),
        }
    }
}

impl<T, TMul> Div<TMul> for Vec2D<T>
where
    T: Fixed,
    TMul: Fixed + Copy,
{
    type Output = Vec2D<T>;

    /// Implements the `/` operator for a `Vec2D` and a scalar.
    ///
    /// # Arguments
    /// * `rhs` - The scalar value to divide by.
    ///
    /// # Returns
    /// A new scaled vector.
    fn div(self, rhs: TMul) -> Self::Output {
        Self::Output {
            x: self.x / T::from_num(rhs),
            y: self.y / T::from_num(rhs)
        }
    }
}

impl<T, TSub> Sub<Vec2D<TSub>> for Vec2D<T>
where
    T: FixedSigned,
    TSub: Fixed,
{
    type Output = Vec2D<T>;

    /// Implements the `-` operator for two `Vec2D`.
    ///
    /// # Arguments
    /// * `rhs` - The `Vec2D` to subtract.
    ///
    /// # Returns
    /// A new vector.
    fn sub(self, rhs: Vec2D<TSub>) -> Self::Output {
        Self::Output {
            x: self.x - T::from_num(rhs.x),
            y: self.y - T::from_num(rhs.y),
        }
    }
}

impl<T: Num> From<(T, T)> for Vec2D<T> {
    /// Creates a `Vec2D` from a tuple of (x, y) values.
    ///
    /// # Arguments
    /// * `tuple` - A tuple representing the x and y values.
    ///
    /// # Returns
    /// A new `Vec2D` created from the tuple.
    fn from(tuple: (T, T)) -> Self {
        Vec2D {
            x: tuple.0,
            y: tuple.1,
        }
    }
}

impl<T: Num> Into<(T, T)> for Vec2D<T> {
    /// Creates a tuple from a `Vec2D` of (x, y) values.
    ///
    /// # Arguments
    /// * `tuple` - A tuple representing the x and y values.
    ///
    /// # Returns
    /// A new `Vec2D` created from the tuple.
<<<<<<< HEAD
    fn from(vec: Vec2D<T>) -> Self { (vec.x(), vec.y()) }
=======
    fn into(self) -> (T, T) {
        (self.x, self.y)
    }
>>>>>>> fa0e730b
}<|MERGE_RESOLUTION|>--- conflicted
+++ resolved
@@ -1,15 +1,14 @@
-use fixed::traits::{Fixed, FixedSigned, ToFixed};
-use num::traits::{real::Real, Num, NumAssignOps, NumCast};
+use fixed::types::I32F32;
+use fixed::{
+    traits::{Fixed, FixedSigned},
+    types::I32F0,
+};
+use num::traits::{Num, NumAssignOps};
 use std::{
     cmp::Ordering,
     fmt::Display,
-    ops::{Add, Deref, Div, Mul, Sub},
+    ops::{Add, Deref, Div, Mul, Rem, Sub},
 };
-<<<<<<< HEAD
-=======
-use std::ops::AddAssign;
-use fixed::types::I32F32;
->>>>>>> fa0e730b
 
 /// A 2D vector generic over any numeric type.
 ///
@@ -55,6 +54,54 @@
     }
 }
 
+pub trait MapSize {
+    type Output;
+
+    fn map_size() -> Vec2D<Self::Output>;
+}
+
+impl MapSize for I32F32 {
+    type Output = I32F32;
+
+    fn map_size() -> Vec2D<I32F32> {
+        Vec2D {
+            x: I32F32::from_num(21600.0),
+            y: I32F32::from_num(10800.0),
+        }
+    }
+}
+
+impl MapSize for I32F0 {
+    type Output = I32F0;
+
+    fn map_size() -> Vec2D<I32F0> {
+        Vec2D {
+            x: I32F0::from_num(21600),
+            y: I32F0::from_num(10800),
+        }
+    }
+}
+
+impl MapSize for u32 {
+    type Output = u32;
+
+    fn map_size() -> Vec2D<u32> { Vec2D { x: 21600, y: 10800 } }
+}
+
+impl MapSize for i32 {
+    type Output = i32;
+
+    fn map_size() -> Vec2D<i32> { Vec2D { x: 21600, y: 10800 } }
+}
+
+impl<T> MapSize for Vec2D<T>
+where T: MapSize<Output = T>
+{
+    type Output = T;
+
+    fn map_size() -> Vec2D<Self::Output> { T::map_size() }
+}
+
 impl<T> Vec2D<T>
 where T: FixedSigned + NumAssignOps
 {
@@ -82,8 +129,8 @@
         for x_sign in [1, -1] {
             for y_sign in [1, -1] {
                 let target: Vec2D<T> = Vec2D::new(
-                    other.x + Self::map_size().x() * T::from_num(x_sign),
-                    other.y + Self::map_size().y() * T::from_num(y_sign),
+                    other.x + T::from_num(u32::map_size().x) * T::from_num(x_sign),
+                    other.y + T::from_num(u32::map_size().y) * T::from_num(y_sign),
                 );
                 let to_target = self.to(&target);
                 let to_target_abs = to_target.abs();
@@ -241,27 +288,28 @@
     /// # Returns
     /// A zero-initialized `Vec2D` with member type `T`.
     pub fn zero() -> Self { Self::new(T::zero(), T::zero()) }
-
-    /// Returns the dimensions of a predefined map as a 2D vector.
-    ///
-    /// # Returns
-    /// A `Vec2D` object representing the map dimensions. Values are hardcoded
-    /// based on an assumed map size (21600.0 x 10800.0).
-    pub fn map_size() -> Vec2D<T> {
+}
+
+impl Vec2D<i32> {
+    pub fn to_unsigned(self) -> Vec2D<u32> {
         Vec2D {
-            x: T::from_num(21600.0),
-            y: T::from_num(10800.0),
-        }
-    }
-
+            x: self.x as u32,
+            y: self.y as u32,
+        }
+    }
+}
+
+impl<T> Vec2D<T>
+where T: Add<Output = T> + Rem<Output = T> + Copy + MapSize<Output = T>
+{
     /// Wraps the vector around a predefined 2D map.
     ///
     /// This method ensures the vector’s coordinates do not exceed the boundaries
     /// of the map defined by `map_size()`. If coordinates go beyond these boundaries,
     /// they are wrapped to remain within valid values.
     pub fn wrap_around_map(&self) -> Self {
-        let map_size_x = Self::map_size().x();
-        let map_size_y = Self::map_size().y();
+        let map_size_x = T::map_size().x;
+        let map_size_y = T::map_size().y;
 
         Vec2D::new(
             Self::wrap_coordinate(self.x, map_size_x),
@@ -280,30 +328,10 @@
     pub fn wrap_coordinate(value: T, max_value: T) -> T {
         ((value % max_value) + max_value) % max_value
     }
-
-    pub fn cast<D: NumCast>(self) -> Vec2D<D> {
-        Vec2D {
-            x: D::from(self.x).unwrap(),
-            y: D::from(self.y).unwrap(),
-        }
-    }
-}
-
-impl<T> Vec2D<T> 
-where T: Num + NumCast + Copy
-{
-    pub fn map_size_num() -> Vec2D<T> {
-        Vec2D {
-            x: T::from(21600.0).unwrap(),
-            y: T::from(10800.0).unwrap(),
-        }
-    }
-}
-
-impl<T, TAdd> Add<Vec2D<TAdd>> for Vec2D<T>
-where
-    T: Fixed,
-    TAdd: Fixed,
+}
+
+impl<T> Add for Vec2D<T>
+where T: Add<Output = T>
 {
     type Output = Vec2D<T>;
 
@@ -314,29 +342,11 @@
     ///
     /// # Returns
     /// A new `Vec2D` representing the sum of the vectors.
-    fn add(self, rhs: Vec2D<TAdd>) -> Self::Output {
+    fn add(self, rhs: Vec2D<T>) -> Self::Output {
         Self::Output {
-            x: self.x + T::from_num(rhs.x),
-            y: self.y + T::from_num(rhs.y),
-        }
-    }
-}
-
-impl<T, TAdd> AddAssign<Vec2D<TAdd>> for Vec2D<T>
-where
-    T: Fixed,
-    TAdd: Fixed,
-{
-    /// Implements the `+` operator for two `Vec2D` objects.
-    ///
-    /// # Arguments
-    /// * `rhs` - The vector to add.
-    ///
-    /// # Returns
-    /// A new `Vec2D` representing the sum of the vectors.
-    fn add_assign(&mut self, rhs: Vec2D<TAdd>) {
-        self.x = self.x + T::from_num(rhs.x);
-        self.y = self.y + T::from_num(rhs.y);
+            x: self.x + rhs.x,
+            y: self.y + rhs.y,
+        }
     }
 }
 
@@ -362,10 +372,8 @@
     }
 }
 
-impl<T, TMul> Div<TMul> for Vec2D<T>
-where
-    T: Fixed,
-    TMul: Fixed + Copy,
+impl<T> Div<T> for Vec2D<T>
+where T: Div<T, Output = T> + Copy
 {
     type Output = Vec2D<T>;
 
@@ -376,10 +384,10 @@
     ///
     /// # Returns
     /// A new scaled vector.
-    fn div(self, rhs: TMul) -> Self::Output {
+    fn div(self, rhs: T) -> Self::Output {
         Self::Output {
-            x: self.x / T::from_num(rhs),
-            y: self.y / T::from_num(rhs)
+            x: self.x / rhs,
+            y: self.y / rhs,
         }
     }
 }
@@ -430,11 +438,5 @@
     ///
     /// # Returns
     /// A new `Vec2D` created from the tuple.
-<<<<<<< HEAD
-    fn from(vec: Vec2D<T>) -> Self { (vec.x(), vec.y()) }
-=======
-    fn into(self) -> (T, T) {
-        (self.x, self.y)
-    }
->>>>>>> fa0e730b
+    fn into(self) -> (T, T) { (self.x, self.y) }
 }