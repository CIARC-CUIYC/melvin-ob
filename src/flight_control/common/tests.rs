use super::{
    bayesian_set::BayesianSet,
    vec2d::Vec2D,
};
use crate::flight_control::objective::beacon_objective::BeaconMeas;
use crate::STATIC_ORBIT_VEL;
use chrono::TimeDelta;
use fixed::types::I32F32;
use rand::{rng, Rng};

const MAX_MEASURE_POINTS: usize = 6;
const MEASURE_PERIOD: I32F32 = I32F32::lit("60");
const MELVIN_SIM_STEP: (I32F32, I32F32) = STATIC_ORBIT_VEL;

fn get_d_noisy(d_true: f32) -> f32 {
    let rand_k = rng().random_range(-1.0..=1.0);
    let noise = rand_k * (BayesianSet::K_ADD.to_num::<f32>() + 0.1 * (d_true + 1.0));
    (d_true + noise).max(0.0)
}

#[test]
fn test_bayesian_filter() {
    println!("Running Bayesian Filter Test");
    /*let offset = {
        let map_fixed: Vec2D<I32F32> = Vec2D::map_size();
        let map_size = Vec2D::new(map_fixed.x().to_num::<f32>(), map_fixed.y().to_num::<f32>());
        let x = rng().random_range(0.0..map_size.x()).floor();
        let y = rng().random_range(0.0..map_size.y()).floor();
        Vec2D::new(I32F32::from_num(x), I32F32::from_num(y))
    };
    //println!("Generated offset: {offset}");
    let measure_positions: Vec<Vec2D<I32F32>> = (0..MAX_MEASURE_POINTS)
        .map(|i| {
            (offset + Vec2D::from(MELVIN_SIM_STEP) * I32F32::from_num(i) * MEASURE_PERIOD)
                .wrap_around_map()
                .floor()
        })
        .collect();

    let beacon_pos = {
        let mag = rng().random_range(0.0..=2000.0);
        let angle: f32 = rng().random_range(0.0..=f32::PI() / 2.0);
        let b = Vec2D::new(
            I32F32::from_num((mag * angle.cos()).floor()),
            I32F32::from_num((mag * angle.sin()).floor()),
        );
        (offset + b).round().wrap_around_map()
    };

    let beacon_pos_i32 = Vec2D::new(
        beacon_pos.x().to_num::<i32>(),
        beacon_pos.y().to_num::<i32>(),
    );
    */
    let meas_pos = vec![
<<<<<<< HEAD
        Vec2D::new(I32F32::from_num(19064), I32F32::from_num(194)),
        Vec2D::new(I32F32::from_num(19259), I32F32::from_num(420)),
        Vec2D::new(I32F32::from_num(19455), I32F32::from_num(646)),
        Vec2D::new(I32F32::from_num(19650), I32F32::from_num(871)),
        Vec2D::new(I32F32::from_num(19845), I32F32::from_num(1097)),
        Vec2D::new(I32F32::from_num(20040), I32F32::from_num(1323)),
        Vec2D::new(I32F32::from_num(20235), I32F32::from_num(1549)),
        Vec2D::new(I32F32::from_num(20431), I32F32::from_num(1774)),
        Vec2D::new(I32F32::from_num(20626), I32F32::from_num(2000)),
        Vec2D::new(I32F32::from_num(20821), I32F32::from_num(2226)),
        Vec2D::new(I32F32::from_num(21016), I32F32::from_num(2451)),
        Vec2D::new(I32F32::from_num(21211), I32F32::from_num(2677)),
        Vec2D::new(I32F32::from_num(21407), I32F32::from_num(2903)),
    ];

    let d_noisy = vec![
        2119.04, 1673.24, 1244.1, 1031.66, 627.32, 480.06, 367.34, 429.4, 732.25, 954.28, 1073.27,
        1295.16, 1906.66,
    ];
=======
        Vec2D::new(I32F32::from_num(271), I32F32::from_num(64)),
        Vec2D::new(I32F32::from_num(466), I32F32::from_num(290)),
        Vec2D::new(I32F32::from_num(661), I32F32::from_num(516)),
        Vec2D::new(I32F32::from_num(856), I32F32::from_num(741)),
        Vec2D::new(I32F32::from_num(1051), I32F32::from_num(967)),
        Vec2D::new(I32F32::from_num(1247), I32F32::from_num(1193)),
        Vec2D::new(I32F32::from_num(1442), I32F32::from_num(1418)),
        Vec2D::new(I32F32::from_num(1637), I32F32::from_num(1644)),
        Vec2D::new(I32F32::from_num(1832), I32F32::from_num(1870)),
        Vec2D::new(I32F32::from_num(2027), I32F32::from_num(2096)),
    ];

    let d_noisy = vec![1783.39, 1955.2, 1474.0, 1310.44, 1125.43, 1220.42, 1006.02, 1349.5, 1423.85, 1671.7];
>>>>>>> e5cddc48

    //println!("Generated beacon Position: {beacon_pos}");

    let pos = meas_pos[0];
    //let d_true = pos.unwrapped_to(&beacon_pos).abs().to_num::<f32>();
    //println!("STEP 0: {pos}\n\t Distance: {d_true}");
    let noisy = d_noisy[0];
    println!("\t Distance Noisy: {noisy}");
    let meas = BeaconMeas::new(0, pos, f64::from(noisy), TimeDelta::zero());
    let mut bayesian_set = BayesianSet::new(meas);
    let min_guesses = bayesian_set.guess_estimate();
    //println!("\t Minimum Guesses: {min_guesses}");
    //assert!(bayesian_set.is_in_set(beacon_pos_i32));

    let mut meas = 1;
    for (i, pos) in meas_pos.iter().enumerate().skip(1) {
        println!("Working on step {i}");
        //let d_true = pos.unwrapped_to(&beacon_pos).abs().to_num::<f32>();
        //println!("STEP {i}: {pos}\n\t Distance: {d_true}");
        //if d_true > BayesianSet::MAX_DIST {
        //println!("\t Distance too large, skipping");
        //    continue;
        // };
        let noisy = d_noisy[i];
        println!("\t Distance Noisy: {noisy}");
        let b_meas = BeaconMeas::new(0, *pos, f64::from(noisy), TimeDelta::zero());
        bayesian_set.update(&b_meas);
        let min_guesses = bayesian_set.guess_estimate();
        //println!("\t Minimum Guesses: {min_guesses}");
        //assert!(bayesian_set.is_in_set(beacon_pos_i32));
        meas += 1;
    }

    println!("Got {meas} measurements, passed!");
    let centers = bayesian_set.pack_perfect_circles();
    println!("\t {} possible centers: ", centers.len());
    for (i, center) in centers.iter().enumerate() {
        let c_fix = Vec2D::new(I32F32::from_num(center.x()), I32F32::from_num(center.y()));
        println!("\t Center {i}: {c_fix}");

        /*let hits = c_fix.unwrapped_to(&beacon_pos).abs().to_num::<f32>()
            < BayesianSet::MAX_RES_UNCERTAINTY_RAD;
        if hits {
            println!("\t Finished. Hits on {i}. try with center: {center}");
            break;
        }*/
    }
}<|MERGE_RESOLUTION|>--- conflicted
+++ resolved
@@ -53,27 +53,6 @@
     );
     */
     let meas_pos = vec![
-<<<<<<< HEAD
-        Vec2D::new(I32F32::from_num(19064), I32F32::from_num(194)),
-        Vec2D::new(I32F32::from_num(19259), I32F32::from_num(420)),
-        Vec2D::new(I32F32::from_num(19455), I32F32::from_num(646)),
-        Vec2D::new(I32F32::from_num(19650), I32F32::from_num(871)),
-        Vec2D::new(I32F32::from_num(19845), I32F32::from_num(1097)),
-        Vec2D::new(I32F32::from_num(20040), I32F32::from_num(1323)),
-        Vec2D::new(I32F32::from_num(20235), I32F32::from_num(1549)),
-        Vec2D::new(I32F32::from_num(20431), I32F32::from_num(1774)),
-        Vec2D::new(I32F32::from_num(20626), I32F32::from_num(2000)),
-        Vec2D::new(I32F32::from_num(20821), I32F32::from_num(2226)),
-        Vec2D::new(I32F32::from_num(21016), I32F32::from_num(2451)),
-        Vec2D::new(I32F32::from_num(21211), I32F32::from_num(2677)),
-        Vec2D::new(I32F32::from_num(21407), I32F32::from_num(2903)),
-    ];
-
-    let d_noisy = vec![
-        2119.04, 1673.24, 1244.1, 1031.66, 627.32, 480.06, 367.34, 429.4, 732.25, 954.28, 1073.27,
-        1295.16, 1906.66,
-    ];
-=======
         Vec2D::new(I32F32::from_num(271), I32F32::from_num(64)),
         Vec2D::new(I32F32::from_num(466), I32F32::from_num(290)),
         Vec2D::new(I32F32::from_num(661), I32F32::from_num(516)),
@@ -87,7 +66,6 @@
     ];
 
     let d_noisy = vec![1783.39, 1955.2, 1474.0, 1310.44, 1125.43, 1220.42, 1006.02, 1349.5, 1423.85, 1671.7];
->>>>>>> e5cddc48
 
     //println!("Generated beacon Position: {beacon_pos}");
 
