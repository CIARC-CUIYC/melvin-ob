use fixed::types::{I32F32, I64F64};
use num::Zero;

/// Helper function to calculate the greatest common divisor (GCD) for floating-point numbers.
pub fn gcd_fixed64(a: I32F32, b: I32F32) -> I32F32 {
    let mut x = a.abs();
    let mut y = b.abs();
    while y > I32F32::DELTA {
        let temp = y;
        y = x % y;
        x = temp;
    }
    x
}

pub fn gcd_fixed128(a: I64F64, b: I64F64) -> I64F64 {
    let mut x = a.abs();
    let mut y = b.abs();
    while y > I64F64::DELTA {
        let temp = y;
        y = x % y;
        x = temp;
    }
    x
}

/// Helper function to calculate the greatest common divisor (GCD) for signed integers.
pub fn gcd_i32(a: i32, b: i32) -> i32 {
    let mut x = a.abs();
    let mut y = b.abs();
    while y != 0 {
        let temp = y;
        y = x % y;
        x = temp;
    }
    x
}

/// Helper function to calculate the modulo for floating-point numbers
pub fn fmod_fixed64(a: I32F32, b: I32F32) -> I32F32 { ((a % b) + b) % b }

/// Calculate the least common multiple (LCM) for floating-point numbers.
pub fn lcm_fixed64(a: I32F32, b: I32F32) -> I32F32 { (a * b / gcd_fixed64(a, b)).abs() }
pub fn lcm_fixed128(a: I64F64, b: I64F64) -> I64F64 { (a * b / gcd_fixed128(a, b)).abs() }

/// Calculate the least common multiple (LCM) for signed integers
pub fn lcm_i32(a: i32, b: i32) -> i32 { (a / gcd_i32(a, b)) * b }

/// Generalized method to normalize a value within a given range.
///
/// # Arguments
/// - `value`: The value to normalize.
/// - `min`: The minimum value of the range.
/// - `max`: The maximum value of the range.
///
/// # Returns
/// - A `I32F32` representing the normalized value in the range `[0.0, 1.0]`.
/// - Returns `None` if `min` and `max` are the same (to prevent division by zero).
pub fn normalize_fixed32(value: I32F32, min: I32F32, max: I32F32) -> Option<I32F32> {
    if (max - min).abs() <= I32F32::DELTA {
        // Avoid division by zero when min and max are effectively the same
        None
    } else {
        Some((value - min) / (max - min))
    }
}

<<<<<<< HEAD
pub fn interpolate(x1: f32, x2: f32, y1: f32, y2: f32, t: f32) -> f32 {
=======
pub fn interpolate(x1: I32F32, x2: I32F32, y1: I32F32, y2: I32F32, t: I32F32) -> I32F32
{
>>>>>>> fa0e730b
    let r_t = t.clamp(x1, x2);
    y1 + (r_t - x1) * (y2 - y1) / (x2 - x1)
}

pub fn find_min_y_abs_for_x_range(
    a_x: I32F32,
    a_y: (I32F32, I32F32),
    b_x: I32F32,
    b_y: (I32F32, I32F32),
) -> (I32F32, (I32F32, I32F32)) {
    // Determine the smaller and larger time bounds
    let (min_t, min_pos, max_t, max_pos) =
        if a_x < b_x { (a_x, a_y, b_x, b_y) } else { (b_x, b_y, a_x, a_y) };

    let (min_x, min_y) = min_pos;
    let (max_x, max_y) = max_pos;

    // Calculate deltas
    let dx = max_x - min_x;
    let dy = max_y - min_y;
    let dt = max_t - min_t;

    // Coefficients for the quadratic function f(t) = c2 * t^2 + c1 * t + c0
    let c2 = (dx / dt) * (dx / dt) + (dy / dt) * (dy / dt) ;
    let c1 = I32F32::lit("2.0") * ((min_x * dx / dt) + (min_y * dy / dt));

    // Minimize f(t) -> t_min = -c1 / (2 * c2)
    let t_min = -c1 / (I32F32::lit("2.0") * c2);

    // Clamp t_min to the [min_t, max_t] range
    let t_min_clamped = t_min.clamp(min_t, max_t);

    // Compute the position at t_min
    let alpha = (t_min_clamped - min_t) / dt;
    let pos_min = (
        min_x + alpha * dx, // Interpolated x
        min_y + alpha * dy, // Interpolated y
    );

    // Return the clamped t_min and the corresponding position
    (t_min_clamped, pos_min)
}<|MERGE_RESOLUTION|>--- conflicted
+++ resolved
@@ -1,5 +1,4 @@
 use fixed::types::{I32F32, I64F64};
-use num::Zero;
 
 /// Helper function to calculate the greatest common divisor (GCD) for floating-point numbers.
 pub fn gcd_fixed64(a: I32F32, b: I32F32) -> I32F32 {
@@ -65,12 +64,7 @@
     }
 }
 
-<<<<<<< HEAD
-pub fn interpolate(x1: f32, x2: f32, y1: f32, y2: f32, t: f32) -> f32 {
-=======
-pub fn interpolate(x1: I32F32, x2: I32F32, y1: I32F32, y2: I32F32, t: I32F32) -> I32F32
-{
->>>>>>> fa0e730b
+pub fn interpolate(x1: I32F32, x2: I32F32, y1: I32F32, y2: I32F32, t: I32F32) -> I32F32 {
     let r_t = t.clamp(x1, x2);
     y1 + (r_t - x1) * (y2 - y1) / (x2 - x1)
 }
@@ -94,7 +88,7 @@
     let dt = max_t - min_t;
 
     // Coefficients for the quadratic function f(t) = c2 * t^2 + c1 * t + c0
-    let c2 = (dx / dt) * (dx / dt) + (dy / dt) * (dy / dt) ;
+    let c2 = (dx / dt) * (dx / dt) + (dy / dt) * (dy / dt);
     let c1 = I32F32::lit("2.0") * ((min_x * dx / dt) + (min_y * dy / dt));
 
     // Minimize f(t) -> t_min = -c1 / (2 * c2)
