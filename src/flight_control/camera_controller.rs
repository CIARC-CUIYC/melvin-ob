--- conflicted
+++ resolved
@@ -16,13 +16,8 @@
     DynamicImage, GenericImage, GenericImageView, ImageBuffer, ImageReader, Pixel, Rgb, RgbImage,
     Rgba, RgbaImage,
 };
-<<<<<<< HEAD
-use std::{io::Cursor, sync::Arc, time};
-=======
+use std::{io::Cursor, sync::Arc};
 use num::traits::Float;
-use std::io::Cursor;
-use tokio::sync::RwLock;
->>>>>>> a246ba43
 use tokio::{
     fs::File,
     io::{AsyncReadExt, AsyncWriteExt},
@@ -50,9 +45,7 @@
 impl MapImage {
     pub const THUMBNAIL_SCALE_FACTOR: u32 = 25;
 
-    fn thumbnail_size() -> Vec2D<u32> {
-        Vec2D::map_size() / Self::THUMBNAIL_SCALE_FACTOR
-    }
+    fn thumbnail_size() -> Vec2D<u32> { Vec2D::map_size() / Self::THUMBNAIL_SCALE_FACTOR }
 
     fn new() -> Self {
         Self {
@@ -67,7 +60,7 @@
 
     pub fn fullsize_view(&self, offset: Vec2D<u32>, size: Vec2D<u32>) -> SubBuffer<&MapImage> {
         SubBuffer {
-            buffer: self,
+            buffer: &self,
             buffer_size: Vec2D::map_size(),
             offset,
             size,
@@ -115,9 +108,7 @@
 impl GenericImageView for MapImage {
     type Pixel = Rgba<u8>;
 
-    fn dimensions(&self) -> (u32, u32) {
-        self.fullsize_buffer.dimensions()
-    }
+    fn dimensions(&self) -> (u32, u32) { self.fullsize_buffer.dimensions() }
 
     fn get_pixel(&self, x: u32, y: u32) -> Self::Pixel {
         if self.coverage.is_set(x, y) {
@@ -220,11 +211,10 @@
 
     #[allow(clippy::cast_possible_truncation, clippy::cast_sign_loss)]
     pub async fn shoot_image_to_buffer(
-<<<<<<< HEAD
-        &mut self,
+        &self,
         f_cont_locked: Arc<RwLock<FlightComputer>>,
         angle: CameraAngle,
-    ) -> Result<(), Box<dyn std::error::Error + Send + Sync>> {
+    ) -> Result<Vec2D<u32>, Box<dyn std::error::Error + Send + Sync>> {
         let (position, collected_png) = {
             // TODO: it should be tested if this could be a read lock as well (by not calling update_observation, but current_pos())
             let mut f_cont = f_cont_locked.write().await;
@@ -234,31 +224,13 @@
             (f_cont.current_pos(), collected_png)
         };
         let decoded_image = Self::decode_png_data(
-=======
-        &self,
-        httpclient: &HTTPClient,
-        controller: &mut FlightComputer<'_>,
-        angle: CameraAngle,
-    ) -> Result<Vec2D<u32>, Box<dyn std::error::Error>> {
-        let ((), collected_png) = tokio::join!(
-            controller.update_observation(),
-            self.fetch_image_data(httpclient)
-        );
-        let decoded_image = self.decode_png_data(
->>>>>>> a246ba43
             &collected_png.unwrap_or_else(|e| panic!("[ERROR] PNG couldn't be unwrapped: {e}")),
             angle,
         )?;
         let angle_const = angle.get_square_side_length() / 2;
-<<<<<<< HEAD
-        let pos: Vec2D<i32> = Vec2D::new(
+        let offset: Vec2D<i32> = Vec2D::new(
             position.x().round() as i32 - i32::from(angle_const),
             position.y().round() as i32 - i32::from(angle_const),
-=======
-        let offset: Vec2D<i32> = Vec2D::new(
-            position.x().round() as i32 - angle_const as i32,
-            position.y().round() as i32 - angle_const as i32,
->>>>>>> a246ba43
         )
             .wrap_around_map();
 
@@ -275,17 +247,10 @@
             offset.x() - MapImage::THUMBNAIL_SCALE_FACTOR as i32 * 2,
             offset.y() - MapImage::THUMBNAIL_SCALE_FACTOR as i32 * 2,
         )
-<<<<<<< HEAD
         .wrap_around_map()
         .cast();
         let size = u32::from(angle_const) * 2 + MapImage::THUMBNAIL_SCALE_FACTOR * 4;
-        let map_image_view = map_image.fullsize_view(pos, Vec2D::new(size, size));
-=======
-            .wrap_around_map()
-            .cast();
-        let size = angle_const as u32 * 2 + MapImage::THUMBNAIL_SCALE_FACTOR * 4;
         let map_image_view = map_image.fullsize_view(thumbnail_offset, Vec2D::new(size, size));
->>>>>>> a246ba43
 
         let resized_image = image::imageops::thumbnail(
             &map_image_view,
@@ -317,10 +282,6 @@
     }
 
     fn decode_png_data(
-<<<<<<< HEAD
-=======
-        &self,
->>>>>>> a246ba43
         collected_png: &[u8],
         angle: CameraAngle,
     ) -> Result<RgbImage, Box<dyn std::error::Error + Send + Sync>> {
@@ -351,16 +312,13 @@
         })
     }
 
-<<<<<<< HEAD
-    #[allow(clippy::cast_sign_loss)]
-=======
     pub(crate) async fn save_png_to(&self, path: &str) -> Result<(), Box<dyn std::error::Error>> {
         let mut file = File::create(path).await.unwrap();
         let image = self.export_full_thumbnail_png().await?;
         file.write_all(&*image.data).await.map_err(|e| Box::new(e) as Box<dyn std::error::Error>)
     }
 
->>>>>>> a246ba43
+    #[allow(clippy::cast_sign_loss)]
     pub(crate) async fn export_thumbnail_png(
         &self,
         offset: Vec2D<u32>,
@@ -388,26 +346,19 @@
         })
     }
 
-<<<<<<< HEAD
     pub(crate) async fn create_snapshot_thumb(&self) -> Result<(), Box<dyn std::error::Error>> {
-        self.map_image.read().await.thumbnail_buffer.save("snapshot_thumb.png")?;
+        self.map_image.read().await.thumbnail_buffer.save("snapshot.png")?;
         Ok(())
     }
 
     pub(crate) async fn create_snapshot_full(&self) -> Result<(), Box<dyn std::error::Error>> {
         println!("[INFO] Exporting Full-View PNG...");
         let start_time = chrono::Utc::now();
-        self.map_image.read().await.fullsize_buffer.save("snapshot.png")?;
+        self.map_image.read().await.fullsize_buffer.save("snapshot_full.png")?;
         println!(
             "[INFO] Exported Full-View PNG in {} s!",
             (chrono::Utc::now() - start_time).num_seconds()
         );
-=======
-    pub(crate) async fn create_snapshot(&self) -> Result<(), Box<dyn std::error::Error>> {
-        let image = self.export_full_thumbnail_png().await?;
-        let mut file = File::create("snapshot.png").await?;
-        file.write_all(&image.data).await?;
->>>>>>> a246ba43
         Ok(())
     }
 
@@ -474,7 +425,7 @@
             let img_handle = tokio::spawn(async move {
                 let mut c_cont = this_lock_clone.lock().await;
                 match c_cont.shoot_image_to_buffer(Arc::clone(&f_cont_lock_clone), lens).await {
-                    Ok(()) => {
+                    Ok(_) => {
                         let pic_num = {
                             let mut lock = pic_count_lock_clone.lock().await ;
                             *lock += 1;
