use crate::flight_control::common::img_buffer::SubBuffer;
use crate::flight_control::{
    camera_state::CameraAngle,
    common::{bitmap::Bitmap, vec2d::Vec2D},
    flight_computer::FlightComputer,
};
use crate::http_handler::{
    http_client::HTTPClient, http_request::request_common::NoBodyHTTPRequestType,
    http_request::shoot_image_get::ShootImageRequest,
};
<<<<<<< HEAD
use futures::{StreamExt, TryStreamExt};
use image::{imageops::Lanczos3, ImageReader};
use std::io::Cursor;
=======
use bitvec::boxed::BitBox;
use futures::StreamExt;
use image::codecs::png::{CompressionType, FilterType, PngDecoder, PngEncoder};
use image::{imageops::Lanczos3, DynamicImage, GenericImage, GenericImageView, ImageBuffer, ImageDecoder, ImageReader, Pixel, Rgb, RgbImage, Rgba, RgbaImage};
use num_traits::Float;
use std::io::Cursor;
use std::sync::Arc;
use tokio::sync::RwLock;
>>>>>>> 57c08669
use tokio::{
    fs::File,
    io::{AsyncReadExt, AsyncWriteExt},
};
use tokio_util::io::StreamReader;

/// Represents a controller that manages camera operations, including saving images to disk
/// or a buffer, and updating regions within a bitmap representation.
///
/// # Fields
/// - `bitmap`: A `Bitmap` for storing and managing the region map.
/// - `buffer`: A `Buffer` for storing image data in memory.
#[allow(clippy::unsafe_derive_deserialize)]
#[derive(serde::Serialize, serde::Deserialize)]
pub struct MapImageStorage {
    coverage: Bitmap,
    fullsize_buffer: Vec<u8>,
}

pub struct MapImage {
    coverage: Bitmap,
    fullsize_buffer: RgbImage,
    thumbnail_buffer: RgbaImage,
}

impl MapImage {
    pub const THUMBNAIL_SCALE_FACTOR: u32 = 25;

    fn thumbnail_size() -> Vec2D<u32> {
        Vec2D::map_size() / Self::THUMBNAIL_SCALE_FACTOR
    }


    fn new() -> Self {
        Self {
            coverage: Bitmap::from_map_size(),
            fullsize_buffer: ImageBuffer::new(Vec2D::map_size().x(), Vec2D::map_size().y()),
            thumbnail_buffer: ImageBuffer::new(Self::thumbnail_size().x(), Self::thumbnail_size().y()),
        }
    }

    pub fn fullsize_view(&self, offset: Vec2D<u32>, size: Vec2D<u32>) -> SubBuffer<&MapImage> {
        SubBuffer {
            buffer: &self,
            buffer_size: Vec2D::map_size(),
            offset,
            size,
        }
    }

    pub fn fullsize_mut_view(&mut self, offset: Vec2D<u32>) -> SubBuffer<&mut ImageBuffer<Rgb<u8>, Vec<u8>>> {
        SubBuffer {
            buffer: &mut self.fullsize_buffer,
            buffer_size: Vec2D::map_size(),
            offset,
            size: Vec2D::map_size(),
        }
    }

    pub fn thumbnail_mut_view(&mut self, offset: Vec2D<u32>) -> SubBuffer<&mut ImageBuffer<Rgba<u8>, Vec<u8>>> {
        SubBuffer {
            buffer: &mut self.thumbnail_buffer,
            buffer_size: Self::thumbnail_size(),
            offset,
            size: Self::thumbnail_size(),
        }
    }

    pub fn thumbnail_view(&self, offset: Vec2D<u32>, size: Vec2D<u32>) -> SubBuffer<&ImageBuffer<Rgba<u8>, Vec<u8>>> {
        SubBuffer {
            buffer: &self.thumbnail_buffer,
            buffer_size: Self::thumbnail_size(),
            offset,
            size,
        }
    }
}

impl GenericImageView for MapImage {
    type Pixel = Rgba<u8>;

    fn dimensions(&self) -> (u32, u32) {
        self.fullsize_buffer.dimensions()
    }

    fn get_pixel(&self, x: u32, y: u32) -> Self::Pixel {
        if self.coverage.is_set(x, y) {
            let pixel = self.fullsize_buffer.get_pixel(x, y).0;
            Rgba([pixel[0], pixel[1], pixel[2], 0xFF])
        } else {
            Rgba([0, 0, 0, 0])
        }
    }
}

#[derive(Clone)]
pub struct CameraController {
<<<<<<< HEAD
    /// The bitmap which stores metainformation.
    bitmap: Bitmap,
    /// The buffer storing actual RGB data.
    buffer: Buffer,
=======
    map_image: Arc<RwLock<MapImage>>,
>>>>>>> 57c08669
}

impl CameraController {
    /// Creates a new `CameraController` instance with default map-sized bitmap and buffer.
    ///
    /// # Returns
    /// A newly initialized `CameraController`.
    pub fn new() -> Self {
<<<<<<< HEAD
        let bitmap = Bitmap::from_map_size();
        let buffer = Buffer::from_map_size();
        Self { bitmap, buffer }
=======
        Self {
            map_image: Arc::new(RwLock::new(MapImage::new()))
        }
>>>>>>> 57c08669
    }

    /// Creates a `CameraController` instance by deserializing its content from a binary file.
    ///
    /// # Arguments
    /// - `path`: The path to the binary file to be read.
    ///
    /// # Errors
    /// - Returns an error if the file cannot be opened, read, or its contents fail deserialization.
    ///
    /// # Returns
    /// An instance of `CameraController` loaded from the specified file.
    pub async fn from_file(path: &str) -> Result<Self, Box<dyn std::error::Error>> {
        let mut file = File::open(path).await?;
        let mut file_buffer = Vec::new();
        file.read_to_end(&mut file_buffer).await?;

        let image: MapImageStorage = bincode::deserialize(&file_buffer)?;
        let fullsize_buffer = ImageBuffer::from_raw(Vec2D::map_size().x(), Vec2D::map_size().y(), image.fullsize_buffer).unwrap();

        let mut map_image = MapImage {
            coverage: image.coverage,
            fullsize_buffer,
            thumbnail_buffer: ImageBuffer::new(0, 0),
        };

        let thumbnail_buffer = image::imageops::thumbnail(
            &map_image,
            MapImage::thumbnail_size().x(),
            MapImage::thumbnail_size().y(),
        );
        map_image.thumbnail_buffer = thumbnail_buffer;

        Ok(Self {
            map_image: Arc::new(RwLock::new(map_image))
        })
    }

<<<<<<< HEAD
    /// Provides an immutable reference to the bitmap.
    ///
    /// # Returns
    /// A reference to the `Bitmap` of the controller.
    pub fn bitmap_ref(&self) -> &Bitmap { &self.bitmap }

    /// Provides an immutable reference to the buffer.
    ///
    /// # Returns
    /// A reference to the `Buffer` of the controller.
    pub fn buffer_ref(&self) -> &Buffer { &self.buffer }
=======
    pub async fn clone_coverage_bitmap(&self) -> BitBox { self.map_image.read().await.coverage.data.clone() }

    pub async fn export_bin(&self, path: &str) -> Result<(), Box<dyn std::error::Error>> {
        //let encoded = bincode::serialize(&self)?;
        //let mut bin_file = File::create(path).await?;
        //bin_file.write_all(&encoded).await?;
        //bin_file.flush().await?;
        Ok(())
    }
>>>>>>> 57c08669

    /// Fetches an image from MELVIN DRS and writes it to a file on disk.
    ///
    /// # Arguments
    /// - `http_client`: An HTTP client instance for sending the request.
    /// - `file_path`: The destination path for saving the retrieved image.
    ///
    /// # Errors
    /// - Returns an error if the HTTP request fails or the file cannot be written to disk.
    pub async fn shoot_image_to_disk(
        http_client: &HTTPClient,
        file_path: &str,
    ) -> Result<(), Box<dyn std::error::Error>> {
        let mut file = File::create(file_path).await?;
        let mut response_stream = ShootImageRequest {}.send_request(http_client).await?;
        while let Some(Ok(chunk)) = response_stream.next().await {
            file.write_all(&chunk).await?;
        }

        file.flush().await?;

        //TODO: Coordinate parsing?
        // self._region(x, y);

        Ok(())
    }

<<<<<<< HEAD
    /// Fetches an image from MELVIN DRS and stores it in the buffer after processing.
    ///
    /// # Arguments
    /// - `http_client`: The HTTP client used to send the image request.
    /// - `controller`: The flight computer managing flight data.
    /// - `angle`: Camera angle information for determining the image size.
    ///
    /// # Errors
    /// - Returns an error if the HTTP request fails, data cannot be downloaded,
    ///   or any subsequent decoding/parsing operations fail.
=======
    fn score_offset(decoded_image: &RgbImage, base: &MapImage, offset_x: u32, offset_y: u32) -> Vec2D<i32> {
        let mut best_score = i32::MIN;
        let mut best_additional_offset = (0, 0).into();
        for additional_offset_x in -2..=2 {
            for additional_offset_y in -2..=2 {
                let pos = Vec2D::new(offset_x as i32 + additional_offset_x, offset_y as i32 + additional_offset_y).wrap_around_map();
                let map_image_view = base.fullsize_view(Vec2D::new(pos.x() as u32, pos.y() as u32), Vec2D::new(decoded_image.width(), decoded_image.height()));
                let score: i32 = map_image_view.pixels().zip(decoded_image.pixels()).map(|((_, _, existing_pixel), new_pixel)| {
                    if existing_pixel.0[3] == 0 {
                        0
                    } else if existing_pixel.to_rgb() == new_pixel.to_rgb() {
                        0
                    } else {
                        -1
                    }
                }).sum();

                let score = score - additional_offset_x.abs() - additional_offset_y.abs();
                if score > best_score {
                    best_additional_offset = Vec2D::new(additional_offset_x, additional_offset_y);
                    best_score = score;
                }
            }
        }
        best_additional_offset
    }

>>>>>>> 57c08669
    #[allow(clippy::cast_possible_truncation)]
    pub async fn shoot_image_to_buffer(
        &mut self,
        http_client: &HTTPClient,
        controller: &mut FlightComputer<'_>,
        angle: CameraAngle,
    ) -> Result<(), Box<dyn std::error::Error>> {
        let ((), collected_png) = tokio::join!(
            controller.update_observation(),
            self.fetch_image_data(http_client)
        );
<<<<<<< HEAD
        let collected_png = collected_png?;
        let decoded_image = Self::decode_and_resize_png(collected_png, angle)?;
        let position = controller.current_pos();
        let pos_x = position.x() as i32;
        let pos_y = position.y() as i32;
        let angle_const = i32::from(angle.get_square_side_length() / 2);

        for (i, row) in (pos_x - angle_const..pos_x + angle_const).enumerate() {
            for (j, col) in (pos_y - angle_const..pos_y + angle_const).enumerate() {
                let mut coord2d = Vec2D::new(row, col);
                coord2d.wrap_around_map();
                let x_u32 = u32::try_from(coord2d.x()).expect("[FATAL] Conversion error!");
                let y_u32 = u32::try_from(coord2d.y()).expect("[FATAL] Conversion error!");
                let pixel = decoded_image.get_pixel(i as u32, j as u32);
                self.buffer.save_pixel((x_u32, y_u32).into(), pixel.0);
            }
        }
        self.bitmap
            .set_region(Vec2D::new(position.x(), position.y()), angle, true);
=======
        let decoded_image = self.decode_png_data(
            &collected_png.unwrap_or_else(|e| panic!("[ERROR] PNG couldn't be unwrapped: {e}")),
            angle,
        )?;
        let position = controller.get_current_pos();
        let angle_const = angle.get_square_radius();
        let pos: Vec2D<i32> = Vec2D::new(
            position.x().round() as i32 - angle_const as i32,
            position.y().round() as i32 - angle_const as i32)
            .wrap_around_map();

        let mut map_image = self.map_image.write().await;
        let best_offset = Self::score_offset(&decoded_image, &map_image, pos.x() as u32, pos.y() as u32);
        let pos = (pos + best_offset).wrap_around_map();

        let mut map_image_view = map_image.fullsize_mut_view(
            pos.cast(),
        );

        map_image_view.copy_from(&decoded_image, 0, 0).unwrap();

        let pos = Vec2D::new(
            pos.x() - MapImage::THUMBNAIL_SCALE_FACTOR as i32 * 2,
            pos.y() - MapImage::THUMBNAIL_SCALE_FACTOR as i32 * 2).wrap_around_map().cast();
        let size = angle_const as u32 * 2 + MapImage::THUMBNAIL_SCALE_FACTOR * 4;
        let map_image_view = map_image.fullsize_view(
            pos,
            Vec2D::new(size, size));


        let resized_image = image::imageops::thumbnail(
            &map_image_view,
            size / MapImage::THUMBNAIL_SCALE_FACTOR,
            size / MapImage::THUMBNAIL_SCALE_FACTOR,
        );
        map_image.thumbnail_mut_view(
            pos.cast() / MapImage::THUMBNAIL_SCALE_FACTOR,
        ).copy_from(&resized_image, 0, 0).unwrap();
        map_image.coverage.set_region(Vec2D::new(position.x(), position.y()), angle, true);
>>>>>>> 57c08669
        Ok(())
    }

    /// Fetches raw image data from the camera via HTTP and returns it as a byte vector.
    ///
    /// # Arguments
    /// - `http_client`: The HTTP client used to send requests.
    ///
    /// # Errors
    /// - Returns an error if the HTTP stream fails or cannot be read properly.
    ///
    /// # Returns
    /// A vector of bytes representing the raw PNG image data.
    async fn fetch_image_data(
        &mut self,
        http_client: &HTTPClient,
    ) -> Result<Vec<u8>, Box<dyn std::error::Error>> {
        let stream = ShootImageRequest {}.send_request(http_client).await?;
        let mapped_stream = stream.map(|result| {
            result.map_err(|err| std::io::Error::new(std::io::ErrorKind::Other, err))
        });
        let mut reader = StreamReader::new(mapped_stream);

        let mut collected_png: Vec<u8> = Vec::new();
        reader.read_to_end(&mut collected_png).await?;
        Ok(collected_png)
    }

    /// Decodes raw PNG data into an RGB image and resizes it based on the camera angle.
    ///
    /// # Arguments
    /// - `collected_png`: A slice containing raw PNG data.
    /// - `angle`: The camera angle used to calculate the target image size.
    ///
    /// # Errors
    /// - Returns an error if the decoding or resizing operation fails.
    ///
    /// # Returns
    /// A resized RGB image.
    fn decode_and_resize_png(
        png: Vec<u8>,
        angle: CameraAngle,
<<<<<<< HEAD
    ) -> Result<image::RgbImage, Box<dyn std::error::Error>> {
        let mut decoded_image = ImageReader::new(Cursor::new(png))
=======
    ) -> Result<RgbImage, Box<dyn std::error::Error>> {
        let decoded_image = ImageReader::new(Cursor::new(collected_png))
>>>>>>> 57c08669
            .with_guessed_format()?
            .decode()?
            .to_rgb8();
        let resized_unit_length = u32::from(angle.get_square_side_length());
        if resized_unit_length > decoded_image.height() {
            decoded_image = image::imageops::resize(
                &decoded_image,
                resized_unit_length,
                resized_unit_length,
                Lanczos3,
            );
        }
        Ok(decoded_image)
    }

    /// Exports the current state of the `CameraController` to a binary file.
    ///
    /// # Arguments
    /// - `path`: The file path where the data will be exported.
    ///
    /// # Errors
    /// - Returns an error if the file could not be created, written to, or flushed.
    pub async fn export_bin(&self, path: &str) -> Result<(), Box<dyn std::error::Error>> {
        let encoded = bincode::serialize(&self)?;
        let mut bin_file = File::create(path).await?;
        bin_file.write_all(&encoded).await?;
        bin_file.flush().await?;
        Ok(())
    }

    pub(crate) async fn export_full_thumbnail_png(&self) -> Result<Vec<u8>, Box<dyn std::error::Error>> {
        let map_image = self.map_image.read().await;
        let mut writer = Cursor::new(Vec::<u8>::new());
        map_image.thumbnail_buffer.write_with_encoder(PngEncoder::new(&mut writer))?;
        Ok(writer.into_inner())
    }

    pub(crate) async fn export_thumbnail_png(
        &self,
        position: Vec2D<i32>,
        radius: u32,
    ) -> Result<Vec<u8>, Box<dyn std::error::Error>> {
        let offset = Vec2D::new(position.x() - radius as i32, position.y() - radius as i32).wrap_around_map();

        let map_image = self.map_image.read().await;
        let thumbnail = map_image.thumbnail_view(Vec2D::new(offset.x() as u32 / MapImage::THUMBNAIL_SCALE_FACTOR, offset.y() as u32 / MapImage::THUMBNAIL_SCALE_FACTOR),
                                                 Vec2D::new((radius * 2) / MapImage::THUMBNAIL_SCALE_FACTOR, (radius * 2) / MapImage::THUMBNAIL_SCALE_FACTOR));


        let mut thumbnail_image = RgbaImage::new(thumbnail.width(), thumbnail.width());
        thumbnail_image.copy_from(&thumbnail, 0, 0).unwrap();
        let mut writer = Cursor::new(Vec::<u8>::new());
        //let thumbnail_image: RgbImage = thumbnail_image.convert();
        thumbnail_image.write_with_encoder(PngEncoder::new(&mut writer))?;

        Ok(writer.into_inner())
    }

    pub(crate) async fn create_snapshot(&self) -> Result<(), Box<dyn std::error::Error>> {
        let image = self.export_full_thumbnail_png().await?;
        let mut file = File::create("snapshot.png").await?;
        file.write_all(&image).await?;
        Ok(())
    }

    pub(crate) async fn diff_snapshot(&self) -> Result<Vec<u8>, Box<dyn std::error::Error>> {
        if let Ok(mut file) = File::open("snapshot.png").await {
            let mut old_snapshot_encoded = Vec::<u8>::new();
            file.read_to_end(&mut old_snapshot_encoded).await?;
            let old_snapshot = DynamicImage::from_decoder(PngDecoder::new(&mut Cursor::new(old_snapshot_encoded))?)?.to_rgba8();
            let map_image = self.map_image.read().await;
            let mut current_snapshot = map_image.thumbnail_buffer.clone();

            for (current_pixel, new_pixel) in old_snapshot.pixels().zip(current_snapshot.pixels_mut()) {
                if *current_pixel == *new_pixel {
                    *new_pixel = Rgba([0, 0, 0, 0]);
                }
            }
            let mut writer = Cursor::new(Vec::<u8>::new());
            current_snapshot.write_with_encoder(PngEncoder::new_with_quality(&mut writer, CompressionType::Best, FilterType::Adaptive))?;
            let diff_encoded = writer.into_inner();
            File::create("snapshot_diff.png").await.unwrap().write_all(&diff_encoded).await.unwrap();
            Ok(diff_encoded)
        } else {
            self.export_full_thumbnail_png().await
        }
    }
}<|MERGE_RESOLUTION|>--- conflicted
+++ resolved
@@ -8,11 +8,6 @@
     http_client::HTTPClient, http_request::request_common::NoBodyHTTPRequestType,
     http_request::shoot_image_get::ShootImageRequest,
 };
-<<<<<<< HEAD
-use futures::{StreamExt, TryStreamExt};
-use image::{imageops::Lanczos3, ImageReader};
-use std::io::Cursor;
-=======
 use bitvec::boxed::BitBox;
 use futures::StreamExt;
 use image::codecs::png::{CompressionType, FilterType, PngDecoder, PngEncoder};
@@ -21,20 +16,11 @@
 use std::io::Cursor;
 use std::sync::Arc;
 use tokio::sync::RwLock;
->>>>>>> 57c08669
 use tokio::{
     fs::File,
     io::{AsyncReadExt, AsyncWriteExt},
 };
-use tokio_util::io::StreamReader;
-
-/// Represents a controller that manages camera operations, including saving images to disk
-/// or a buffer, and updating regions within a bitmap representation.
-///
-/// # Fields
-/// - `bitmap`: A `Bitmap` for storing and managing the region map.
-/// - `buffer`: A `Buffer` for storing image data in memory.
-#[allow(clippy::unsafe_derive_deserialize)]
+
 #[derive(serde::Serialize, serde::Deserialize)]
 pub struct MapImageStorage {
     coverage: Bitmap,
@@ -119,43 +105,16 @@
 
 #[derive(Clone)]
 pub struct CameraController {
-<<<<<<< HEAD
-    /// The bitmap which stores metainformation.
-    bitmap: Bitmap,
-    /// The buffer storing actual RGB data.
-    buffer: Buffer,
-=======
     map_image: Arc<RwLock<MapImage>>,
->>>>>>> 57c08669
 }
 
 impl CameraController {
-    /// Creates a new `CameraController` instance with default map-sized bitmap and buffer.
-    ///
-    /// # Returns
-    /// A newly initialized `CameraController`.
     pub fn new() -> Self {
-<<<<<<< HEAD
-        let bitmap = Bitmap::from_map_size();
-        let buffer = Buffer::from_map_size();
-        Self { bitmap, buffer }
-=======
         Self {
             map_image: Arc::new(RwLock::new(MapImage::new()))
         }
->>>>>>> 57c08669
-    }
-
-    /// Creates a `CameraController` instance by deserializing its content from a binary file.
-    ///
-    /// # Arguments
-    /// - `path`: The path to the binary file to be read.
-    ///
-    /// # Errors
-    /// - Returns an error if the file cannot be opened, read, or its contents fail deserialization.
-    ///
-    /// # Returns
-    /// An instance of `CameraController` loaded from the specified file.
+    }
+
     pub async fn from_file(path: &str) -> Result<Self, Box<dyn std::error::Error>> {
         let mut file = File::open(path).await?;
         let mut file_buffer = Vec::new();
@@ -182,19 +141,6 @@
         })
     }
 
-<<<<<<< HEAD
-    /// Provides an immutable reference to the bitmap.
-    ///
-    /// # Returns
-    /// A reference to the `Bitmap` of the controller.
-    pub fn bitmap_ref(&self) -> &Bitmap { &self.bitmap }
-
-    /// Provides an immutable reference to the buffer.
-    ///
-    /// # Returns
-    /// A reference to the `Buffer` of the controller.
-    pub fn buffer_ref(&self) -> &Buffer { &self.buffer }
-=======
     pub async fn clone_coverage_bitmap(&self) -> BitBox { self.map_image.read().await.coverage.data.clone() }
 
     pub async fn export_bin(&self, path: &str) -> Result<(), Box<dyn std::error::Error>> {
@@ -204,17 +150,9 @@
         //bin_file.flush().await?;
         Ok(())
     }
->>>>>>> 57c08669
-
-    /// Fetches an image from MELVIN DRS and writes it to a file on disk.
-    ///
-    /// # Arguments
-    /// - `http_client`: An HTTP client instance for sending the request.
-    /// - `file_path`: The destination path for saving the retrieved image.
-    ///
-    /// # Errors
-    /// - Returns an error if the HTTP request fails or the file cannot be written to disk.
+
     pub async fn shoot_image_to_disk(
+        &mut self,
         http_client: &HTTPClient,
         file_path: &str,
     ) -> Result<(), Box<dyn std::error::Error>> {
@@ -232,18 +170,6 @@
         Ok(())
     }
 
-<<<<<<< HEAD
-    /// Fetches an image from MELVIN DRS and stores it in the buffer after processing.
-    ///
-    /// # Arguments
-    /// - `http_client`: The HTTP client used to send the image request.
-    /// - `controller`: The flight computer managing flight data.
-    /// - `angle`: Camera angle information for determining the image size.
-    ///
-    /// # Errors
-    /// - Returns an error if the HTTP request fails, data cannot be downloaded,
-    ///   or any subsequent decoding/parsing operations fail.
-=======
     fn score_offset(decoded_image: &RgbImage, base: &MapImage, offset_x: u32, offset_y: u32) -> Vec2D<i32> {
         let mut best_score = i32::MIN;
         let mut best_additional_offset = (0, 0).into();
@@ -271,39 +197,17 @@
         best_additional_offset
     }
 
->>>>>>> 57c08669
     #[allow(clippy::cast_possible_truncation)]
     pub async fn shoot_image_to_buffer(
         &mut self,
-        http_client: &HTTPClient,
+        httpclient: &HTTPClient,
         controller: &mut FlightComputer<'_>,
         angle: CameraAngle,
     ) -> Result<(), Box<dyn std::error::Error>> {
         let ((), collected_png) = tokio::join!(
             controller.update_observation(),
-            self.fetch_image_data(http_client)
-        );
-<<<<<<< HEAD
-        let collected_png = collected_png?;
-        let decoded_image = Self::decode_and_resize_png(collected_png, angle)?;
-        let position = controller.current_pos();
-        let pos_x = position.x() as i32;
-        let pos_y = position.y() as i32;
-        let angle_const = i32::from(angle.get_square_side_length() / 2);
-
-        for (i, row) in (pos_x - angle_const..pos_x + angle_const).enumerate() {
-            for (j, col) in (pos_y - angle_const..pos_y + angle_const).enumerate() {
-                let mut coord2d = Vec2D::new(row, col);
-                coord2d.wrap_around_map();
-                let x_u32 = u32::try_from(coord2d.x()).expect("[FATAL] Conversion error!");
-                let y_u32 = u32::try_from(coord2d.y()).expect("[FATAL] Conversion error!");
-                let pixel = decoded_image.get_pixel(i as u32, j as u32);
-                self.buffer.save_pixel((x_u32, y_u32).into(), pixel.0);
-            }
-        }
-        self.bitmap
-            .set_region(Vec2D::new(position.x(), position.y()), angle, true);
-=======
+            self.fetch_image_data(httpclient)
+        );
         let decoded_image = self.decode_png_data(
             &collected_png.unwrap_or_else(|e| panic!("[ERROR] PNG couldn't be unwrapped: {e}")),
             angle,
@@ -343,84 +247,44 @@
             pos.cast() / MapImage::THUMBNAIL_SCALE_FACTOR,
         ).copy_from(&resized_image, 0, 0).unwrap();
         map_image.coverage.set_region(Vec2D::new(position.x(), position.y()), angle, true);
->>>>>>> 57c08669
         Ok(())
     }
 
-    /// Fetches raw image data from the camera via HTTP and returns it as a byte vector.
-    ///
-    /// # Arguments
-    /// - `http_client`: The HTTP client used to send requests.
-    ///
-    /// # Errors
-    /// - Returns an error if the HTTP stream fails or cannot be read properly.
-    ///
-    /// # Returns
-    /// A vector of bytes representing the raw PNG image data.
     async fn fetch_image_data(
         &mut self,
-        http_client: &HTTPClient,
+        httpclient: &HTTPClient,
     ) -> Result<Vec<u8>, Box<dyn std::error::Error>> {
-        let stream = ShootImageRequest {}.send_request(http_client).await?;
-        let mapped_stream = stream.map(|result| {
-            result.map_err(|err| std::io::Error::new(std::io::ErrorKind::Other, err))
-        });
-        let mut reader = StreamReader::new(mapped_stream);
+        let response_stream = ShootImageRequest {}.send_request(httpclient).await?;
 
         let mut collected_png: Vec<u8> = Vec::new();
-        reader.read_to_end(&mut collected_png).await?;
+        futures::pin_mut!(response_stream);
+
+        while let Some(Ok(chunk_result)) = response_stream.next().await {
+            collected_png.extend_from_slice(&chunk_result[..]);
+        }
+
         Ok(collected_png)
     }
 
-    /// Decodes raw PNG data into an RGB image and resizes it based on the camera angle.
-    ///
-    /// # Arguments
-    /// - `collected_png`: A slice containing raw PNG data.
-    /// - `angle`: The camera angle used to calculate the target image size.
-    ///
-    /// # Errors
-    /// - Returns an error if the decoding or resizing operation fails.
-    ///
-    /// # Returns
-    /// A resized RGB image.
-    fn decode_and_resize_png(
-        png: Vec<u8>,
+    fn decode_png_data(
+        &mut self,
+        collected_png: &[u8],
         angle: CameraAngle,
-<<<<<<< HEAD
-    ) -> Result<image::RgbImage, Box<dyn std::error::Error>> {
-        let mut decoded_image = ImageReader::new(Cursor::new(png))
-=======
     ) -> Result<RgbImage, Box<dyn std::error::Error>> {
         let decoded_image = ImageReader::new(Cursor::new(collected_png))
->>>>>>> 57c08669
             .with_guessed_format()?
             .decode()?
             .to_rgb8();
-        let resized_unit_length = u32::from(angle.get_square_side_length());
-        if resized_unit_length > decoded_image.height() {
-            decoded_image = image::imageops::resize(
-                &decoded_image,
-                resized_unit_length,
-                resized_unit_length,
-                Lanczos3,
-            );
-        }
-        Ok(decoded_image)
-    }
-
-    /// Exports the current state of the `CameraController` to a binary file.
-    ///
-    /// # Arguments
-    /// - `path`: The file path where the data will be exported.
-    ///
-    /// # Errors
-    /// - Returns an error if the file could not be created, written to, or flushed.
-    pub async fn export_bin(&self, path: &str) -> Result<(), Box<dyn std::error::Error>> {
-        let encoded = bincode::serialize(&self)?;
-        let mut bin_file = File::create(path).await?;
-        bin_file.write_all(&encoded).await?;
-        bin_file.flush().await?;
-        Ok(())
+        let resized_unit_length = angle.get_square_unit_length();
+
+        let resized_image = image::imageops::resize(
+            &decoded_image,
+            u32::from(resized_unit_length),
+            u32::from(resized_unit_length),
+            Lanczos3,
+        );
+
+        Ok(resized_image)
     }
 
     pub(crate) async fn export_full_thumbnail_png(&self) -> Result<Vec<u8>, Box<dyn std::error::Error>> {
