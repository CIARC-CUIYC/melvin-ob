--- conflicted
+++ resolved
@@ -8,10 +8,7 @@
     http_client::HTTPClient, http_request::request_common::NoBodyHTTPRequestType,
     http_request::shoot_image_get::ShootImageRequest,
 };
-<<<<<<< HEAD
 use bitvec::boxed::BitBox;
-=======
->>>>>>> 5406dd70
 use futures::StreamExt;
 use image::codecs::png::{CompressionType, FilterType, PngDecoder, PngEncoder};
 use image::{imageops::Lanczos3, DynamicImage, GenericImage, GenericImageView, ImageBuffer, ImageDecoder, ImageReader, Pixel, Rgb, RgbImage, Rgba, RgbaImage};
@@ -30,8 +27,8 @@
 /// # Fields
 /// - `bitmap`: A `Bitmap` for storing and managing the region map.
 /// - `buffer`: A `Buffer` for storing image data in memory.
+#[derive(serde::Serialize, serde::Deserialize)]
 #[allow(clippy::unsafe_derive_deserialize)]
-#[derive(serde::Serialize, serde::Deserialize)]
 pub struct MapImageStorage {
     coverage: Bitmap,
     fullsize_buffer: Vec<u8>,
@@ -115,14 +112,7 @@
 
 #[derive(Clone)]
 pub struct CameraController {
-<<<<<<< HEAD
     map_image: Arc<RwLock<MapImage>>,
-=======
-    /// The bitmap which stores metainformation.
-    bitmap: Bitmap,
-    /// The buffer storing actual RGB data.
-    buffer: Buffer,
->>>>>>> 5406dd70
 }
 
 impl CameraController {
@@ -131,16 +121,8 @@
     /// # Returns
     /// A newly initialized `CameraController`.
     pub fn new() -> Self {
-<<<<<<< HEAD
         Self {
             map_image: Arc::new(RwLock::new(MapImage::new()))
-=======
-        let bitmap = Bitmap::from_map_size();
-        let buffer = Buffer::from_map_size();
-        Self {
-            bitmap,
-            buffer,
->>>>>>> 5406dd70
         }
     }
 
@@ -180,29 +162,7 @@
         })
     }
 
-<<<<<<< HEAD
     pub async fn clone_coverage_bitmap(&self) -> BitBox { self.map_image.read().await.coverage.data.clone() }
-
-    pub async fn export_bin(&self, path: &str) -> Result<(), Box<dyn std::error::Error>> {
-        //let encoded = bincode::serialize(&self)?;
-        //let mut bin_file = File::create(path).await?;
-        //bin_file.write_all(&encoded).await?;
-        //bin_file.flush().await?;
-        Ok(())
-    }
-=======
-    /// Provides an immutable reference to the bitmap.
-    ///
-    /// # Returns
-    /// A reference to the `Bitmap` of the controller.
-    pub fn bitmap_ref(&self) -> &Bitmap { &self.bitmap }
-
-    /// Provides an immutable reference to the buffer.
-    ///
-    /// # Returns
-    /// A reference to the `Buffer` of the controller.
-    pub fn buffer_ref(&self) -> &Buffer { &self.buffer }
->>>>>>> 5406dd70
 
     /// Fetches an image from MELVIN DRS and writes it to a file on disk.
     ///
@@ -230,7 +190,6 @@
         Ok(())
     }
 
-<<<<<<< HEAD
     fn score_offset(decoded_image: &RgbImage, base: &MapImage, offset_x: u32, offset_y: u32) -> Vec2D<i32> {
         let mut best_score = i32::MIN;
         let mut best_additional_offset = (0, 0).into();
@@ -258,7 +217,7 @@
         best_additional_offset
     }
 
-=======
+
     /// Fetches an image from MELVIN DRS and stores it in the buffer after processing.
     ///
     /// # Arguments
@@ -269,7 +228,6 @@
     /// # Errors
     /// - Returns an error if the HTTP request fails, data cannot be downloaded,
     ///   or any subsequent decoding/parsing operations fail.
->>>>>>> 5406dd70
     #[allow(clippy::cast_possible_truncation)]
     pub async fn shoot_image_to_buffer(
         &mut self,
@@ -285,9 +243,10 @@
             &collected_png.expect("[ERROR] PNG couldn't be unwrapped"),
             angle,
         )?;
-<<<<<<< HEAD
-        let position = controller.get_current_pos();
-        let angle_const = angle.get_square_radius();
+        let position = controller.current_pos();
+        let pos_x = position.x().round() as i32;
+        let pos_y = position.y().round() as i32;
+        let angle_const = i32::from(angle.get_square_side_length()/2);
         let pos: Vec2D<i32> = Vec2D::new(
             position.x().round() as i32 - angle_const as i32,
             position.y().round() as i32 - angle_const as i32)
@@ -320,28 +279,8 @@
         map_image.thumbnail_mut_view(
             pos.cast() / MapImage::THUMBNAIL_SCALE_FACTOR,
         ).copy_from(&resized_image, 0, 0).unwrap();
-        map_image.coverage.set_region(Vec2D::new(position.x(), position.y()), angle, true);
-=======
-        let position = controller.current_pos();
-        let pos_x = position.x().round() as i32;
-        let pos_y = position.y().round() as i32;
-        let angle_const = i32::from(angle.get_square_side_length()/2);
-
-        // TODO: maybe this can work in parallel?
-        for (i, row) in (pos_x - angle_const..pos_x + angle_const).enumerate() {
-            for (j, col) in (pos_y - angle_const..pos_y + angle_const).enumerate() {
-                let row_u32 = u32::try_from(row).expect("[FATAL] Conversion to u32 failed!");
-                let col_u32 = u32::try_from(col).expect("[FATAL] Conversion to u32 failed!");
-                let mut coord2d = Vec2D::new(row_u32, col_u32);
-                coord2d.wrap_around_map();
-                let pixel = decoded_image.get_pixel(i as u32, j as u32);
-
-                self.buffer.save_pixel(coord2d, pixel.0);
-            }
-        }
-        self.bitmap
+        map_image.coverage
             .set_region(Vec2D::new(position.x(), position.y()), angle, true);
->>>>>>> 5406dd70
         Ok(())
     }
 
@@ -402,7 +341,6 @@
         Ok(resized_image)
     }
 
-<<<<<<< HEAD
     pub(crate) async fn export_full_thumbnail_png(&self) -> Result<Vec<u8>, Box<dyn std::error::Error>> {
         let map_image = self.map_image.read().await;
         let mut writer = Cursor::new(Vec::<u8>::new());
@@ -429,6 +367,21 @@
         thumbnail_image.write_with_encoder(PngEncoder::new(&mut writer))?;
 
         Ok(writer.into_inner())
+    }
+
+    /// Exports the current state of the `CameraController` to a binary file.
+    ///
+    /// # Arguments
+    /// - `path`: The file path where the data will be exported.
+    ///
+    /// # Errors
+    /// - Returns an error if the file could not be created, written to, or flushed.
+    pub async fn export_bin(&self, path: &str) -> Result<(), Box<dyn std::error::Error>> {
+        let encoded = bincode::serialize(&self)?;
+        let mut bin_file = File::create(path).await?;
+        bin_file.write_all(&encoded).await?;
+        bin_file.flush().await?;
+        Ok(())
     }
 
     pub(crate) async fn create_snapshot(&self) -> Result<(), Box<dyn std::error::Error>> {
@@ -460,20 +413,4 @@
             self.export_full_thumbnail_png().await
         }
     }
-=======
-    /// Exports the current state of the `CameraController` to a binary file.
-    ///
-    /// # Arguments
-    /// - `path`: The file path where the data will be exported.
-    ///
-    /// # Errors
-    /// - Returns an error if the file could not be created, written to, or flushed.
-    pub async fn export_bin(&self, path: &str) -> Result<(), Box<dyn std::error::Error>> {
-        let encoded = bincode::serialize(&self)?;
-        let mut bin_file = File::create(path).await?;
-        bin_file.write_all(&encoded).await?;
-        bin_file.flush().await?;
-        Ok(())
-    }
->>>>>>> 5406dd70
 }