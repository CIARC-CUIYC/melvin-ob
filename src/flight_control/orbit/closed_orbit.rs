use crate::flight_control::{camera_state::CameraAngle, orbit::orbit_base::OrbitBase};
use bitvec::{
    bitbox,
    order::Lsb0,
    prelude::{BitBox, BitRef},
};
<<<<<<< HEAD
=======
use bitvec::{bitbox, order::Lsb0, prelude::{BitBox, BitRef}};
use fixed::types::{I32F32, I64F64};
use num::ToPrimitive;
>>>>>>> fa0e730b
use strum_macros::Display;

pub struct ClosedOrbit {
    base_orbit: OrbitBase,
    period: (I32F32, I32F32, I32F32),
    max_image_dt: I32F32,
    done: BitBox<usize, Lsb0>,
}

#[derive(Debug, Display)]
pub enum OrbitUsabilityError {
    OrbitNotClosed,
    OrbitNotEnoughOverlap,
}

impl ClosedOrbit {
    #[allow(clippy::cast_sign_loss, clippy::cast_possible_truncation)]
    pub fn new(try_orbit: OrbitBase, lens: CameraAngle) -> Result<Self, OrbitUsabilityError> {
        match try_orbit.period() {
            None => Err(OrbitUsabilityError::OrbitNotClosed),
            Some(period) => match try_orbit.max_image_dt(lens, period) {
                None => Err(OrbitUsabilityError::OrbitNotEnoughOverlap),
                Some(max_image_dt) => Ok(Self {
                    base_orbit: try_orbit,
                    period,
                    max_image_dt,
                    done: bitbox![usize, Lsb0; 0; period.0.to_usize().unwrap()],
                }),
            },
        }
    }

    pub fn get_p_t_reordered(
        &self,
        shift_start: usize,
        shift_end: usize,
    ) -> impl Iterator<Item = BitRef> {
        assert!(
            shift_start < self.done.len() && shift_end <= self.done.len(),
            "[FATAL] Shift is larger than the orbit length"
        );
        self.done[shift_start..].iter().chain(self.done[..shift_start].iter()).rev().skip(shift_end)
    }

    pub fn mark_done(&mut self, first_i: usize, last_i: usize) {
        self.done
            .as_mut_bitslice()
            .get_mut(first_i..=last_i)
            .unwrap()
            .iter_mut()
            .for_each(|mut b| *b = true);
    }

    pub fn max_image_dt(&self) -> I32F32 { self.max_image_dt }

    pub fn base_orbit_ref(&self) -> &OrbitBase { &self.base_orbit }

    pub fn period(&self) -> (I32F32, I32F32, I32F32) { self.period }
}<|MERGE_RESOLUTION|>--- conflicted
+++ resolved
@@ -4,12 +4,8 @@
     order::Lsb0,
     prelude::{BitBox, BitRef},
 };
-<<<<<<< HEAD
-=======
-use bitvec::{bitbox, order::Lsb0, prelude::{BitBox, BitRef}};
-use fixed::types::{I32F32, I64F64};
+use fixed::types::I32F32;
 use num::ToPrimitive;
->>>>>>> fa0e730b
 use strum_macros::Display;
 
 pub struct ClosedOrbit {
