--- conflicted
+++ resolved
@@ -22,13 +22,8 @@
 
 impl ConsoleEndpoint {
     async fn handle_connection_rx(
-<<<<<<< HEAD
-        socket: &mut ReadHalf<'_>,
-        upstream_event_sender: &broadcast::Sender<ConsoleEndpointEvent>,
-=======
         mut socket: &mut ReadHalf<'_>,
         upstream_event_sender: &broadcast::Sender<ConsoleEvent>,
->>>>>>> a246ba43
     ) -> Result<(), std::io::Error> {
         loop {
             let length = socket.read_u32().await?;
@@ -38,26 +33,11 @@
 
             if let Ok(message) = melvin_messages::Upstream::decode(&mut Cursor::new(buffer)) {
                 upstream_event_sender
-<<<<<<< HEAD
-                    .send(ConsoleEndpointEvent::Message(message.content.unwrap()))
-=======
                     .send(ConsoleEvent::Message(message.content.unwrap()))
->>>>>>> a246ba43
                     .unwrap();
             }
         }
     }
-<<<<<<< HEAD
-    
-    #[allow(clippy::cast_possible_truncation)]
-    async fn handle_connection_tx(
-        socket: &mut WriteHalf<'_>,
-        downstream_receiver: &mut broadcast::Receiver<Option<Vec<u8>>>,
-    ) -> Result<(), std::io::Error> {
-        while let Ok(Some(message_buffer)) = downstream_receiver.recv().await {
-            socket.write_u32(message_buffer.len() as u32).await?;
-            socket.write_all(&message_buffer).await?;
-=======
     async fn handle_connection_tx(
         mut socket: &mut WriteHalf<'_>,
         downstream_receiver: &mut broadcast::Receiver<Option<Vec<u8>>>,
@@ -69,9 +49,7 @@
             } else {
                 break;
             }
->>>>>>> a246ba43
         }
-
         Ok(())
     }
 
@@ -103,16 +81,10 @@
 
                         let result = tokio::select! {
                             res = ConsoleEndpoint::handle_connection_tx(&mut tx_socket, &mut downstream_receiver) => res,
-                            res = ConsoleEndpoint::handle_connection_rx(&mut rx_socket, &upstream_event_sender_local) => res
+                            res = ConsoleEndpoint::handle_connection_rx(&mut rx_socket, &mut upstream_event_sender_local) => res
                         };
 
-<<<<<<< HEAD
-                        upstream_event_sender_local
-                            .send(ConsoleEndpointEvent::Disconnected)
-                            .unwrap();
-=======
                         upstream_event_sender_local.send(ConsoleEvent::Disconnected).unwrap();
->>>>>>> a246ba43
                         match result {
                             Err(e)
                                 if e.kind() == ErrorKind::UnexpectedEof
@@ -122,11 +94,7 @@
                                 return;
                             }
                             Err(e) => {
-<<<<<<< HEAD
-                                eprintln!("[WARN]: Closing connection to console due to {e:?}");
-=======
                                 eprintln!("[WARN]: Closing connection to console due to {:?}", e)
->>>>>>> a246ba43
                             }
                             _ => {}
                         };
@@ -144,12 +112,9 @@
         let _ = self.downstream_sender.send(Some(
             melvin_messages::Downstream { content: Some(msg) }.encode_to_vec(),
         ));
-<<<<<<< HEAD
-=======
     }
     pub(crate) fn is_console_connected(&self) -> bool {
         self.downstream_sender.receiver_count() > 0
->>>>>>> a246ba43
     }
 
     pub(crate) fn upstream_event_receiver(&self) -> &broadcast::Receiver<ConsoleEvent> {
