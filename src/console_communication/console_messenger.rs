use crate::console_communication::console_endpoint::{ConsoleEndpoint, ConsoleEvent};
use crate::console_communication::melvin_messages;
use crate::flight_control::camera_controller::CameraController;
use crate::flight_control::camera_state::CameraAngle;
use crate::flight_control::common::vec2d::Vec2D;
use std::sync::Arc;

pub(crate) struct ConsoleMessenger {
    camera_controller: Arc<CameraController>,
    endpoint: Arc<ConsoleEndpoint>,
}

impl ConsoleMessenger {
    pub(crate) fn start(c_cont_lock: Arc<CameraController>) -> Self {
        let endpoint = Arc::new(ConsoleEndpoint::start());
        let mut receiver = endpoint.upstream_event_receiver().resubscribe();
        let endpoint_local = endpoint.clone();
        let c_cont_lock_local = c_cont_lock.clone();

        tokio::spawn(async move {
            while let Ok(event) = receiver.recv().await {
                match event {
                    ConsoleEvent::Message(
                        melvin_messages::UpstreamContent::CreateSnapshotImage(_),
                    ) => {
<<<<<<< HEAD
                        c_cont_lock_local.create_snapshot_thumb().await.unwrap();
=======
                        camera_controller_local.create_thumb_snapshot().await.unwrap();
>>>>>>> 0ee9e32d
                    }
                    ConsoleEvent::Message(
                        melvin_messages::UpstreamContent::GetSnapshotDiffImage(_),
                    ) => {
<<<<<<< HEAD
                        if let Ok(encoded_image) = c_cont_lock_local.diff_snapshot().await {
=======
                        if let Ok(encoded_image) =
                            camera_controller_local.diff_thumb_snapshot().await
                        {
>>>>>>> 0ee9e32d
                            endpoint_local.send_downstream(
                                melvin_messages::DownstreamContent::Image(
                                    melvin_messages::Image::from_encoded_image_extract(
                                        encoded_image,
                                    ),
                                ),
                            );
                        }
                    }
                    ConsoleEvent::Message(melvin_messages::UpstreamContent::GetFullImage(_)) => {
                        if let Ok(encoded_image) =
                            c_cont_lock_local.export_full_thumbnail_png().await
                        {
                            endpoint_local.send_downstream(
                                melvin_messages::DownstreamContent::Image(
                                    melvin_messages::Image::from_encoded_image_extract(
                                        encoded_image,
                                    ),
                                ),
                            );
                        }
                    }
                    ConsoleEvent::Message(melvin_messages::UpstreamContent::SubmitObjective(
                        submit_objective,
                    )) => {
                        let c_cont_lock_local_clone = c_cont_lock_local.clone();
                        let endpoint_local_clone = endpoint_local.clone();
                        tokio::spawn(async move {
                            let objective_id = submit_objective.objective_id;
<<<<<<< HEAD
                            let result = c_cont_lock_local_clone
                                .upload_objective_png(
=======
                            let result = camera_controller_local
                                .export_and_upload_objective_png(
>>>>>>> 0ee9e32d
                                    objective_id as usize,
                                    Vec2D::new(
                                        submit_objective.offset_x,
                                        submit_objective.offset_y,
                                    ),
                                    Vec2D::new(submit_objective.width, submit_objective.height),
                                )
                                .await;
                            println!("[Info] Submitted objective '{objective_id}' with result: {result:?}");

                            endpoint_local_clone.send_downstream(
                                melvin_messages::DownstreamContent::SubmitResponse(
                                    melvin_messages::SubmitResponse {
                                        success: result.is_ok(),
                                        objective_id: Some(submit_objective.objective_id),
                                    },
                                ),
                            );
                        });
                    }
                    ConsoleEvent::Message(melvin_messages::UpstreamContent::SubmitDailyMap(_)) => {
                        let c_cont_lock_local_clone = c_cont_lock_local.clone();
                        let endpoint_local_clone = endpoint_local.clone();
                        tokio::spawn(async move {
                            let mut success =
<<<<<<< HEAD
                                c_cont_lock_local_clone.create_snapshot_full().await.is_ok();
                            if success {
                                success = c_cont_lock_local_clone.upload_daily_map().await.is_ok();
=======
                                camera_controller_local.create_full_snapshot().await.is_ok();
                            if success {
                                success =
                                    camera_controller_local.upload_daily_map_png().await.is_ok();
>>>>>>> 0ee9e32d
                            }
                            endpoint_local_clone.send_downstream(
                                melvin_messages::DownstreamContent::SubmitResponse(
                                    melvin_messages::SubmitResponse {
                                        success,
                                        objective_id: None,
                                    },
                                ),
                            );
                        });
                    }
                    _ => {}
                }
            }
        });

        Self {
            camera_controller: c_cont_lock,
            endpoint,
        }
    }

    pub(crate) fn send_thumbnail(&self, offset: Vec2D<u32>, angle: CameraAngle) {
        if !self.endpoint.is_console_connected() {
            return;
        }
        let endpoint_local = self.endpoint.clone();
        let camera_controller_local = self.camera_controller.clone();
        tokio::spawn(async move {
            if !endpoint_local.is_console_connected() {
                return;
            }
            if let Ok(encoded_image) =
                camera_controller_local.export_thumbnail_png(offset, angle).await
            {
                endpoint_local.send_downstream(melvin_messages::DownstreamContent::Image(
                    melvin_messages::Image::from_encoded_image_extract(encoded_image),
                ));
            }
        });
    }
}<|MERGE_RESOLUTION|>--- conflicted
+++ resolved
@@ -23,22 +23,12 @@
                     ConsoleEvent::Message(
                         melvin_messages::UpstreamContent::CreateSnapshotImage(_),
                     ) => {
-<<<<<<< HEAD
-                        c_cont_lock_local.create_snapshot_thumb().await.unwrap();
-=======
-                        camera_controller_local.create_thumb_snapshot().await.unwrap();
->>>>>>> 0ee9e32d
+                        c_cont_lock_local.create_thumb_snapshot().await.unwrap();
                     }
                     ConsoleEvent::Message(
                         melvin_messages::UpstreamContent::GetSnapshotDiffImage(_),
                     ) => {
-<<<<<<< HEAD
-                        if let Ok(encoded_image) = c_cont_lock_local.diff_snapshot().await {
-=======
-                        if let Ok(encoded_image) =
-                            camera_controller_local.diff_thumb_snapshot().await
-                        {
->>>>>>> 0ee9e32d
+                        if let Ok(encoded_image) = c_cont_lock_local.diff_thumb_snapshot().await {
                             endpoint_local.send_downstream(
                                 melvin_messages::DownstreamContent::Image(
                                     melvin_messages::Image::from_encoded_image_extract(
@@ -68,13 +58,8 @@
                         let endpoint_local_clone = endpoint_local.clone();
                         tokio::spawn(async move {
                             let objective_id = submit_objective.objective_id;
-<<<<<<< HEAD
                             let result = c_cont_lock_local_clone
-                                .upload_objective_png(
-=======
-                            let result = camera_controller_local
                                 .export_and_upload_objective_png(
->>>>>>> 0ee9e32d
                                     objective_id as usize,
                                     Vec2D::new(
                                         submit_objective.offset_x,
@@ -100,16 +85,9 @@
                         let endpoint_local_clone = endpoint_local.clone();
                         tokio::spawn(async move {
                             let mut success =
-<<<<<<< HEAD
-                                c_cont_lock_local_clone.create_snapshot_full().await.is_ok();
+                                c_cont_lock_local_clone.create_full_snapshot().await.is_ok();
                             if success {
-                                success = c_cont_lock_local_clone.upload_daily_map().await.is_ok();
-=======
-                                camera_controller_local.create_full_snapshot().await.is_ok();
-                            if success {
-                                success =
-                                    camera_controller_local.upload_daily_map_png().await.is_ok();
->>>>>>> 0ee9e32d
+                                success = c_cont_lock_local_clone.upload_daily_map_png().await.is_ok();
                             }
                             endpoint_local_clone.send_downstream(
                                 melvin_messages::DownstreamContent::SubmitResponse(
